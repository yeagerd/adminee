--- conflicted
+++ resolved
@@ -33,11 +33,7 @@
 
 # Try to import OAuth utilities
 try:
-<<<<<<< HEAD
-    from oauth_callback_handler import OAuthCallbackServer
-=======
     from demo_jwt_utils import create_bearer_token
->>>>>>> a3d8e5c1
 
     OAUTH_AVAILABLE = True
 except ImportError:
@@ -692,7 +688,7 @@
                             f"Failed to create user via /users/: {response.status_code} {response.text}"
                         )
                         return False
-            except Exception as api_error:
+            except Exception as e:
                 logger.error("")
                 return False
 
