--- conflicted
+++ resolved
@@ -391,7 +391,6 @@
 
 ## Running Demos
 
-<<<<<<< HEAD
 ### Complete Demo Flow
 The full Vespa demo workflow involves both infrastructure management and data operations:
 
@@ -401,44 +400,6 @@
 4. **Search & Dump**: `python services/demos/vespa_search.py {email} --dump` - Search and dump all content for the user
 
 ### Individual Demo Scripts
-=======
-### Complete Testing Workflow
-
-**Before running demos, ensure all services are properly configured and running:**
-
-1. **Start and configure services**:
-   ```bash
-   # Make sure pubsub and vespa are running and configured
-   ./scripts/local-pubsub.sh --status
-   ./scripts/vespa.sh --status
-   
-   # Start services if needed
-   ./scripts/local-pubsub.sh
-   ./scripts/vespa.sh --start
-   ```
-
-2. **Start development logs in background**:
-   ```bash
-   ./scripts/start-dev-logs.sh &
-   ```
-
-3. **Clear existing data**:
-   ```bash
-   ./scripts/vespa.sh --clear-data
-   ```
-
-4. **Run data ingestion demo**:
-   ```bash
-   python services/demos/vespa_backfill.py trybriefly@outlook.com
-   ```
-
-5. **Test search functionality**:
-   ```bash
-   python services/demos/vespa_query.py trybriefly@outlook.com --dump
-   ```
-
-### Alternative Demo Workflow
->>>>>>> 5f274067
 1. **First time setup**: Run `vespa_backfill.py` once to populate Vespa with data
 2. **Search testing**: Run `vespa_search.py` multiple times to test different scenarios
 3. **Conversational testing**: Run `vespa_synthetic.py` to test chat-like interactions
