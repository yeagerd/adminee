--- conflicted
+++ resolved
@@ -22,27 +22,12 @@
     )
 
     # Service URLs
-<<<<<<< HEAD
-    office_service_url: str = Field(..., description="Office service URL for demos"
-    )
-    user_service_url: str = Field(..., description="User service URL for demos"
-    )
-    chat_service_url: str = Field(..., description="Chat service URL for demos"
-    )
-    vespa_endpoint: str = Field(..., description="Vespa endpoint for demos"
-    )
-    vespa_loader_url: str = Field(..., description="Vespa loader service URL"
-    )
-    vespa_query_url: str = Field(..., description="Vespa query service URL"
-    )
-=======
     office_service_url: str = Field(..., description="Office service URL for demos")
     user_service_url: str = Field(..., description="User service URL for demos")
     chat_service_url: str = Field(..., description="Chat service URL for demos")
     vespa_endpoint: str = Field(..., description="Vespa endpoint for demos")
     vespa_loader_url: str = Field(..., description="Vespa loader service URL")
     vespa_query_url: str = Field(..., description="Vespa query service URL")
->>>>>>> 5687d0d1
 
     # Pub/Sub configuration
     pubsub_project_id: str = Field(
