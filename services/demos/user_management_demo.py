--- conflicted
+++ resolved
@@ -58,15 +58,9 @@
         self.demo_user_id = "demo_user_12345"  # This is the external auth ID (Clerk ID)
         self.demo_database_user_id = None  # This will be set after user creation
 
-<<<<<<< HEAD
-        # Set service API key with precedence: arg > env var > no default for security
-        if service_api_key:
-            self.service_api_key = service_api_key
-=======
         # Set service API key with precedence: arg > env var > default
         if user_management_api_key:
             self.service_api_key = user_management_api_key
->>>>>>> 87748add
             self.api_key_source = "command line argument"
         elif os.getenv("API_KEY_USER_MANAGEMENT"):
             self.service_api_key = os.getenv("API_KEY_USER_MANAGEMENT") or ""
