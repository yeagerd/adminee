--- conflicted
+++ resolved
@@ -132,18 +132,12 @@
 
     # Execute the final query
     if tracking_number:
-<<<<<<< HEAD
-        # We already executed the query above for tracking number search
-        # packages variable already contains the results
-        pass
-=======
         # For tracking number searches, we may need to re-execute if carrier filtering was applied
         if len(packages) > 1 and carrier and carrier != "unknown":
             # Re-execute the rebuilt query with carrier filtering
             result = await session.execute(query)
             packages = result.scalars().all()
         # Otherwise, packages variable already contains the results from the initial query
->>>>>>> 22289e08
     else:
         # For non-tracking number searches, execute the query now
         result = await session.execute(query)
