--- conflicted
+++ resolved
@@ -25,7 +25,18 @@
         validation_alias=AliasChoices("API_EMAIL_SYNC_MEETINGS_KEY"),
     )
 
-<<<<<<< HEAD
+    api_meetings_office_key: str = Field(
+        default=...,  # required
+        description="API key for meetings service to access office service",
+        validation_alias=AliasChoices("API_MEETINGS_OFFICE_KEY"),
+    )
+
+    office_service_url: str = Field(
+        default="http://localhost:8003",
+        description="URL for the office service",
+        validation_alias=AliasChoices("OFFICE_SERVICE_URL"),
+    )
+
     # Logging configuration
     log_level: str = Field(
         default="INFO",
@@ -36,18 +47,6 @@
         default="json",
         description="Log format (json or text)",
         validation_alias=AliasChoices("LOG_FORMAT"),
-=======
-    api_meetings_office_key: str = Field(
-        default=...,  # required
-        description="API key for meetings service to access office service",
-        validation_alias=AliasChoices("API_MEETINGS_OFFICE_KEY"),
-    )
-
-    office_service_url: str = Field(
-        default="http://localhost:8003",
-        description="URL for the office service",
-        validation_alias=AliasChoices("OFFICE_SERVICE_URL"),
->>>>>>> b2e68ab5
     )
 
     model_config = SettingsConfigDict(
