import os
from uuid import UUID

from fastapi import APIRouter, Depends, HTTPException, Request

from services.common.api_key_auth import (
    APIKeyConfig,
    build_api_key_mapping,
    get_api_key_from_request,
    verify_api_key,
)
from services.meetings.api.polls import get_user_id_from_request
from services.meetings.models import MeetingPoll as MeetingPollModel
from services.meetings.models import PollParticipant as PollParticipantModel
from services.meetings.models import get_session
from services.meetings.models.meeting import ParticipantStatus
from services.meetings.services import email_integration
from services.meetings.settings import get_settings

router = APIRouter()

# API Key configurations
API_KEY_CONFIGS = {
    "frontend": APIKeyConfig(
        client="frontend",
        service="meetings",
        permissions=["meetings:read", "meetings:write", "meetings:send_invitations"],
        settings_key="api_frontend_meetings_key",
    ),
}


def verify_api_key_auth(request: Request) -> str:
    """
    Verify API key authentication and return the service name.
    """
    api_key_mapping = build_api_key_mapping(API_KEY_CONFIGS, get_settings)
    api_key = get_api_key_from_request(request)
    if not api_key or not verify_api_key(api_key, api_key_mapping):
        raise HTTPException(
            status_code=401,
            detail="Invalid or missing API key",
        )
    return "frontend"


@router.post("/")
async def send_invitations(
    poll_id: UUID, request: Request, service_name: str = Depends(verify_api_key_auth)
) -> dict:
    user_id = get_user_id_from_request(request)

    with get_session() as session:
        poll = session.query(MeetingPollModel).filter_by(id=poll_id).first()
        if not poll:
            raise HTTPException(status_code=404, detail="Poll not found")

        # Check that the user owns the poll
        if str(poll.user_id) != str(user_id):
            raise HTTPException(
                status_code=403,
                detail="Not authorized to send invitations for this poll",
            )

        participants = (
            session.query(PollParticipantModel).filter_by(poll_id=poll_id).all()
        )
        frontend_url = os.environ.get("FRONTEND_URL", "http://localhost:3000")

        # Send emails and track results
        sent_emails = []
        failed_emails = []

        for participant in participants:
            response_url = f"{frontend_url}/public/meetings/respond/{getattr(participant, 'response_token')}"
            subject = f"You're invited: {poll.title}"
            description = getattr(poll, "description", "") or ""

<<<<<<< HEAD
            # Build email body
            body = f"You have been invited to respond to a meeting poll: {poll.title}\n\n{description}\n\nRespond here: {response_url}"
=======
            # Build email body with location and time slots
            body_lines = [
                f"You have been invited to respond to a meeting poll: {poll.title}",
                "",
            ]

            if description:
                body_lines.extend([description, ""])

            # Add location if available
            location = getattr(poll, "location", "") or ""
            if location:
                body_lines.extend([f"Location: {location}", ""])

            # Add time slots with response options
            body_lines.append("Available time slots:")
            for i, slot in enumerate(poll.time_slots, 1):
                start_time = slot.start_time.strftime("%A, %B %d, %Y at %I:%M %p")
                end_time = slot.end_time.strftime("%I:%M %p")
                timezone = slot.timezone
                body_lines.append(f"{i}. {start_time} - {end_time} ({timezone})")

            body_lines.extend(
                [
                    "",
                    "To respond via web:",
                    f"{response_url}",
                    "",
                    "To respond via email, reply to this message with your availability for each time slot:",
                    "",
                    "=== EMAIL RESPONSE TEMPLATE ===",
                    "Copy and paste the headings below, then add your response (available/unavailable/maybe) after each:",
                ]
            )

            # Add response template for each slot
            for i, slot in enumerate(poll.time_slots, 1):
                start_time = slot.start_time.strftime("%A, %B %d, %Y at %I:%M %p")
                end_time = slot.end_time.strftime("%I:%M %p")
                timezone = slot.timezone
                body_lines.append(
                    f"SLOT_{i}: {start_time} - {end_time} ({timezone}) - [available/unavailable/maybe]"
                )

            body_lines.extend(
                [
                    "",
                    "Example:",
                    "SLOT_1: Monday, January 15, 2024 at 2:00 PM - 3:00 PM (UTC) - available",
                    "SLOT_2: Tuesday, January 16, 2024 at 10:00 AM - 11:00 AM (UTC) - unavailable",
                    "",
                    "You can also add optional comments after your response:",
                    "SLOT_1: Monday, January 15, 2024 at 2:00 PM - 3:00 PM (UTC) - available - I prefer this time slot",
                    "=== END TEMPLATE ===",
                ]
            )

            body = "\n".join(body_lines)
>>>>>>> 467b1eef

            # Add participant list if reveal_participants is enabled
            if poll.reveal_participants:
                body += "\n\nOther participants:\n"
                for other_participant in participants:
                    if (
                        other_participant.id != participant.id
                    ):  # Don't include the current participant
                        name = getattr(other_participant, "name", None) or "Unknown"
                        email = getattr(other_participant, "email", "")
                        body += f"- {name} ({email})\n"

            try:
                await email_integration.send_invitation_email(
                    getattr(participant, "email"), subject, body, user_id  # type: ignore[arg-type]
                )
                setattr(participant, "status", ParticipantStatus.pending)
                sent_emails.append(getattr(participant, "email"))
            except ValueError as e:
                # Email sending failed - don't update participant status
                failed_emails.append(
                    {"email": getattr(participant, "email"), "error": str(e)}
                )

        session.commit()

        # Return results
        result = {
            "ok": len(failed_emails) == 0,
            "sent": sent_emails,
            "failed": failed_emails,
            "total_participants": len(participants),
            "successful_sends": len(sent_emails),
            "failed_sends": len(failed_emails),
        }

        # If any emails failed, return a 400 status with details
        if len(failed_emails) > 0:
            raise HTTPException(
                status_code=400,
                detail={
                    "message": "Some invitation emails could not be sent",
                    "results": result,
                },
            )

        return result<|MERGE_RESOLUTION|>--- conflicted
+++ resolved
@@ -75,11 +75,8 @@
             response_url = f"{frontend_url}/public/meetings/respond/{getattr(participant, 'response_token')}"
             subject = f"You're invited: {poll.title}"
             description = getattr(poll, "description", "") or ""
+            location = getattr(poll, "location", "") or ""
 
-<<<<<<< HEAD
-            # Build email body
-            body = f"You have been invited to respond to a meeting poll: {poll.title}\n\n{description}\n\nRespond here: {response_url}"
-=======
             # Build email body with location and time slots
             body_lines = [
                 f"You have been invited to respond to a meeting poll: {poll.title}",
@@ -87,10 +84,9 @@
             ]
 
             if description:
-                body_lines.extend([description, ""])
+                body_lines.extend([f"description: {description}", ""])
 
             # Add location if available
-            location = getattr(poll, "location", "") or ""
             if location:
                 body_lines.extend([f"Location: {location}", ""])
 
@@ -138,15 +134,12 @@
             )
 
             body = "\n".join(body_lines)
->>>>>>> 467b1eef
 
             # Add participant list if reveal_participants is enabled
             if poll.reveal_participants:
                 body += "\n\nOther participants:\n"
                 for other_participant in participants:
-                    if (
-                        other_participant.id != participant.id
-                    ):  # Don't include the current participant
+                    if other_participant.id != participant.id:  # Don't include the current participant
                         name = getattr(other_participant, "name", None) or "Unknown"
                         email = getattr(other_participant, "email", "")
                         body += f"- {name} ({email})\n"
