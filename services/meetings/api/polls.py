--- conflicted
+++ resolved
@@ -81,7 +81,6 @@
             )
             raise HTTPException(status_code=404, detail="Poll not found")
 
-<<<<<<< HEAD
         logger.info(
             "Retrieved poll",
             poll_id=str(poll_id),
@@ -91,13 +90,12 @@
             poll_user_id_repr=repr(poll.user_id),
             poll_user_id_length=len(str(poll.user_id)),
         )
-=======
+        
         # Fetch responses for this poll
         from services.meetings.models import PollResponse as PollResponseModel
         from services.meetings.schemas import PollResponse as PollResponseSchema
 
         responses = session.query(PollResponseModel).filter_by(poll_id=poll_id).all()
->>>>>>> a1dc49a5
 
         try:
             # Create a poll object with responses included
