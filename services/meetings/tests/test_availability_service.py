--- conflicted
+++ resolved
@@ -434,16 +434,6 @@
         base_date = future_date.replace(hour=9, minute=0, second=0, microsecond=0)
 
         slots = []
-<<<<<<< HEAD
-        for i in range(60):  # More than the weekly limit
-            # Create slots within the same day by using minutes instead of hours
-            # But limit to 24 hours to ensure all slots stay within the same week
-            slot_start = base_date + timedelta(
-                minutes=i * 15
-            )  # 15-minute intervals to fit more slots in 24 hours
-            slot_end = slot_start + timedelta(minutes=30)
-            slots.append({"start": slot_start, "end": slot_end})
-=======
         # Create exactly 60 slots within the same week
         # Start with Monday and create slots across multiple days but within the same week
         slot_count = 0
@@ -485,7 +475,6 @@
             last_week.year,
             last_week.week,
         ), f"All slots should be in the same week: {first_week} vs {last_week}"
->>>>>>> fdb14c1c
 
         settings = {
             "max_per_week": 50,
