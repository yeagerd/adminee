"""
Integration service for User Management Service.

Provides comprehensive OAuth integration management including provider configuration,
token handling, lifecycle management, and health monitoring.
"""

from datetime import datetime, timedelta, timezone
from typing import Any, Dict, List, Optional

import structlog
from sqlalchemy.ext.asyncio import AsyncSession
from sqlmodel import select

from services.common.http_errors import NotFoundError, ServiceError, ValidationError
from services.user.database import get_async_session
from services.user.integrations.oauth_config import get_oauth_config
from services.user.models.integration import (
    Integration,
    IntegrationProvider,
    IntegrationStatus,
)
from services.user.models.token import EncryptedToken, TokenType
from services.user.models.user import User
from services.user.schemas.integration import (
    IntegrationHealthResponse,
    IntegrationListResponse,
    IntegrationResponse,
    IntegrationStatsResponse,
    OAuthCallbackResponse,
    OAuthStartResponse,
    TokenRefreshResponse,
)
from services.user.security.encryption import TokenEncryption
from services.user.services.audit_service import audit_logger

# Set up logging
logger = structlog.get_logger(__name__)


class IntegrationService:
    """
    Service for managing OAuth integrations.

    Handles the complete OAuth lifecycle including authorization, token management,
    refresh operations, and integration health monitoring.
    """

    def __init__(self):
        """Initialize the integration service."""
        self.oauth_config = get_oauth_config()
        self.token_encryption = TokenEncryption()
        self.logger = logger

    async def get_user_integrations(
        self,
        user_id: str,
        provider: Optional[IntegrationProvider] = None,
        status: Optional[IntegrationStatus] = None,
        include_token_info: bool = True,
    ) -> IntegrationListResponse:
        """
        Get all integrations for a user with optional filtering.

        Args:
            user_id: User identifier
            provider: Filter by specific provider (optional)
            status: Filter by integration status (optional)
            include_token_info: Whether to include token metadata

        Returns:
            IntegrationListResponse with user's integrations

        Raises:
            NotFoundException: If user not found
        """
        try:
            # Verify user exists
            async_session = get_async_session()
            async with async_session() as session:
                result = await session.execute(
                    select(User).where(User.external_auth_id == user_id)
                )
                user = result.scalar_one_or_none()
                if not user:
                    raise NotFoundError(resource="User", identifier=str(user_id))

            # Build query for integrations within the same session
            async_session = get_async_session()
            async with async_session() as session:
                query = select(Integration).where(Integration.user_id == user.id)

                if provider:
                    query = query.where(Integration.provider == provider)
                if status:
                    query = query.where(Integration.status == status)

                # Get integrations
                integrations_result = await session.execute(query)
                integrations = list(integrations_result.scalars().all())

                # Convert to response models
                integration_responses = []
                for integration in integrations:
                    # Validate and correct integration status based on actual token state
                    corrected_status = (
                        await self._validate_and_correct_integration_status(
                            integration, session
                        )
                    )

                    token_info = {}
                    if include_token_info:
                        token_info = await self._get_token_metadata(
                            integration.id if integration.id is not None else 0
                        )

                    integration_response = IntegrationResponse(
                        id=integration.id if integration.id is not None else 0,
                        user_id=user.external_auth_id,  # Use the user from the session
                        provider=integration.provider,
                        status=corrected_status,  # Use corrected status
                        scopes=(
                            list(integration.scopes.keys())
                            if integration.scopes
                            else []
                        ),
                        external_user_id=integration.provider_user_id,
                        external_email=integration.provider_email,
                        external_name=(
                            integration.provider_metadata.get("name")
                            if integration.provider_metadata
                            else None
                        ),
                        has_access_token=token_info.get("has_access_token", False),
                        has_refresh_token=token_info.get("has_refresh_token", False),
                        token_expires_at=token_info.get("expires_at"),
                        token_created_at=token_info.get("created_at"),
                        last_sync_at=integration.last_sync_at,
                        last_error=integration.error_message,
                        error_count=await self._get_error_count(
                            integration.id if integration.id is not None else 0
                        ),
                        created_at=integration.created_at,
                        updated_at=integration.updated_at,
                    )
                    integration_responses.append(integration_response)

            # Calculate statistics
            total = len(integration_responses)
            active_count = sum(
                1 for i in integration_responses if i.status == IntegrationStatus.ACTIVE
            )
            error_count = sum(
                1 for i in integration_responses if i.status == IntegrationStatus.ERROR
            )

            await audit_logger.log_user_action(
                user_id=user_id,
                action="integrations_listed",
                resource_type="integration",
                details={
                    "total_integrations": total,
                    "active_count": active_count,
                    "error_count": error_count,
                    "provider_filter": provider.value if provider else None,
                    "status_filter": status.value if status else None,
                },
            )

            return IntegrationListResponse(
                integrations=integration_responses,
                total=total,
                active_count=active_count,
                error_count=error_count,
            )

        except Exception as e:
            self.logger.error(
                "Failed to get user integrations",
                user_id=user_id,
                provider=provider,
                status=status,
                error=str(e),
            )
            if isinstance(e, (NotFoundError, ValidationError)):
                raise
            raise ServiceError(message=f"Failed to get integrations: {str(e)}")

    async def start_oauth_flow(
        self,
        user_id: str,
        provider: IntegrationProvider,
        redirect_uri: Optional[str] = None,
        scopes: Optional[List[str]] = None,
        state_data: Optional[Dict[str, Any]] = None,
    ) -> OAuthStartResponse:
        """
        Start OAuth authorization flow for a provider.

        Args:
            user_id: User identifier
            provider: OAuth provider
            redirect_uri: OAuth callback URL (optional, uses default if not provided)
            scopes: Requested OAuth scopes (optional)
            state_data: Additional state data (optional)

        Returns:
            OAuthStartResponse with authorization URL and state

        Raises:
            NotFoundError: If user not found
            ValidationError: If provider not available or invalid scopes
        """
        try:
            # Verify user exists
            async_session = get_async_session()
            async with async_session() as session:
                result = await session.execute(
                    select(User).where(User.external_auth_id == user_id)
                )
                user = result.scalar_one_or_none()
                if not user:
                    raise NotFoundError(resource="User", identifier=str(user_id))

            # Check if provider is available
            if not self.oauth_config.is_provider_available(provider):
                raise ValidationError(f"Provider {provider.value} is not available")

            # Get provider config to validate and use default scopes
            provider_config = self.oauth_config.get_provider_config(provider)
            if not provider_config:
                raise ValidationError(
                    f"Provider {provider.value} configuration not found"
                )

            # Use provided scopes or default scopes from provider config
            request_scopes = scopes or provider_config.default_scopes.copy()

            # Use provided redirect_uri or default from config
            final_redirect_uri = (
                redirect_uri or self.oauth_config.get_default_redirect_uri()
            )

            # Generate real authorization URL using OAuth config
            authorization_url, oauth_state = (
                self.oauth_config.generate_authorization_url(
                    provider=provider,
                    user_id=user_id,
                    redirect_uri=final_redirect_uri,
                    scopes=request_scopes,
                    extra_params=state_data,
                )
            )

            # Log the OAuth flow start
            await audit_logger.log_user_action(
                user_id=user_id,
                action="oauth_flow_started",
                resource_type="integration",
                details={
                    "provider": provider.value,
                    "redirect_uri": final_redirect_uri,
                    "scopes": request_scopes,
                    "state": oauth_state.state,
                },
            )

            return OAuthStartResponse(
                provider=provider,
                authorization_url=authorization_url,
                state=oauth_state.state,
                expires_at=oauth_state.expires_at,
                requested_scopes=request_scopes,
            )

        except Exception as e:
            if isinstance(e, (NotFoundError, ValidationError)):
                raise
            raise ServiceError(message=f"Failed to start OAuth flow: {str(e)}")

    async def complete_oauth_flow(
        self,
        user_id: str,
        provider: IntegrationProvider,
        authorization_code: str,
        state: str,
    ) -> OAuthCallbackResponse:
        """
        Complete OAuth authorization flow and create/update integration.

        Args:
            user_id: User identifier
            provider: OAuth provider
            authorization_code: Authorization code from provider
            state: OAuth state parameter

        Returns:
            OAuthCallbackResponse with integration details

        Raises:
            NotFoundError: If user not found
            ValidationError: If invalid state or authorization code
            ServiceError: If OAuth flow fails
        """
        try:
            # Verify user exists
            async_session = get_async_session()
            async with async_session() as session:
                result = await session.execute(
                    select(User).where(User.external_auth_id == user_id)
                )
                user = result.scalar_one_or_none()
                if not user:
                    raise NotFoundError(resource="User", identifier=str(user_id))

            # Validate OAuth state
            oauth_state = self.oauth_config.validate_state(state, user_id, provider)
            if not oauth_state:
                raise ValidationError(message="Invalid or expired OAuth state")

            # Exchange authorization code for tokens
            tokens = await self.oauth_config.exchange_code_for_tokens(
                provider=provider,
                authorization_code=authorization_code,
                oauth_state=oauth_state,
            )

            # Get user info from provider
            user_info = await self.oauth_config.get_user_info(
                provider=provider,
                access_token=tokens["access_token"],
            )

            # Create or update integration
            integration = await self._create_or_update_integration(
                user=user,
                provider=provider,
                tokens=tokens,
                user_info=user_info,
            )

            # Store encrypted tokens
            if integration.id is None:
                raise ServiceError(message="Integration was not properly saved")
            await self._store_encrypted_tokens(integration.id, tokens)

            # Update integration status
            async with async_session() as session:
                integration.status = IntegrationStatus.ACTIVE
                integration.last_sync_at = datetime.now(timezone.utc)
                integration.error_message = None
                integration.updated_at = datetime.now(timezone.utc)
                session.add(integration)
                await session.commit()

            # Clean up OAuth state
            self.oauth_config.remove_state(oauth_state.state)

            # Log successful OAuth completion
            await audit_logger.log_user_action(
                user_id=user_id,
                action="oauth_flow_completed",
                resource_type="integration",
                details={
                    "provider": provider.value,
                    "integration_id": integration.id,
                    "scopes": (
                        list(tokens.get("scope", "").split())
                        if tokens.get("scope")
                        else []
                    ),
                    "provider_user_id": user_info.get("id"),
                },
            )

            return OAuthCallbackResponse(
                success=True,
                integration_id=integration.id,
                provider=provider,
                status=IntegrationStatus.ACTIVE,
                scopes=(
                    list(tokens.get("scope", "").split()) if tokens.get("scope") else []
                ),
                external_user_info=user_info,
                error=None,
            )

        except Exception as e:
            if isinstance(e, (NotFoundError, ValidationError)):
                raise
            raise ServiceError(message=f"Failed to complete OAuth flow: {str(e)}")

    async def refresh_integration_tokens(
        self,
        user_id: str,
        provider: IntegrationProvider,
        force: bool = False,
    ) -> TokenRefreshResponse:
        """
        Refresh access tokens for an integration.

        Args:
            user_id: User identifier
            provider: OAuth provider
            force: Force refresh even if token not near expiration

        Returns:
            TokenRefreshResponse with refresh status

        Raises:
            NotFoundError: If user or integration not found
            ServiceError: If refresh fails
        """
        try:
            # Use a single session for the entire operation
            async_session = get_async_session()
            async with async_session() as session:
                # Get integration within this session
                integration = await self._get_user_integration_in_session(
                    user_id, provider, session
                )

                # Get encrypted tokens
                token_result = await session.execute(
                    select(EncryptedToken).where(
                        EncryptedToken.integration_id == integration.id
                    )
                )
                token_record = token_result.scalar_one_or_none()
                if not token_record:
                    raise ServiceError(message="No tokens found for integration")

                # Decrypt tokens
                access_token = None
                refresh_token = None

                # Get access token
                access_token_result = await session.execute(
                    select(EncryptedToken).where(
                        EncryptedToken.integration_id == integration.id,
                        EncryptedToken.token_type == TokenType.ACCESS,
                    )
                )
                access_token_record = access_token_result.scalar_one_or_none()
                if access_token_record:
                    access_token = self.token_encryption.decrypt_token(
                        encrypted_token=access_token_record.encrypted_value,
                        user_id=user_id,
                    )

                # Get refresh token
                refresh_token_result = await session.execute(
                    select(EncryptedToken).where(
                        EncryptedToken.integration_id == integration.id,
                        EncryptedToken.token_type == TokenType.REFRESH,
                    )
                )
                refresh_token_record = refresh_token_result.scalar_one_or_none()
                if refresh_token_record:
                    refresh_token = self.token_encryption.decrypt_token(
                        encrypted_token=refresh_token_record.encrypted_value,
                        user_id=user_id,
                    )

                if not access_token:
                    raise ServiceError(message="No access token found for integration")

                tokens = {
                    "access_token": access_token,
                    "refresh_token": refresh_token,
                    "expires_at": (
                        access_token_record.expires_at.isoformat()
                        if access_token_record and access_token_record.expires_at
                        else None
                    ),
                }

                # Check if refresh is needed
                if not force and tokens.get("expires_at"):
                    try:
                        expires_at = datetime.fromisoformat(tokens["expires_at"])
                        # Ensure expires_at is timezone-aware
                        if expires_at.tzinfo is None:
                            expires_at = expires_at.replace(tzinfo=timezone.utc)
                        # Refresh if expires within 5 minutes
                        if expires_at > datetime.now(timezone.utc) + timedelta(
                            minutes=5
                        ):
                            return TokenRefreshResponse(
                                success=True,
                                integration_id=integration.id,
                                provider=provider,
                                token_expires_at=expires_at,
                                refreshed_at=datetime.now(timezone.utc),
                                error=None,
                            )
                    except (ValueError, TypeError) as e:
                        self.logger.warning(
                            f"Invalid expires_at format for user {user_id}, provider {provider.value}: {tokens['expires_at']}",
                            error=str(e),
                        )
                        # Continue with refresh if timestamp is malformed

                # Refresh tokens
                if not refresh_token:
                    raise ValidationError(
                        message="Missing refresh token for integration."
                    )
                new_tokens = await self.oauth_config.refresh_access_token(
                    provider=provider,
                    refresh_token=str(refresh_token),
                )

                # Store new encrypted tokens
                if integration.id is None:
                    raise ServiceError(message="Integration was not properly saved")
                await self._store_encrypted_tokens(integration.id, new_tokens)

                # Update integration in the same session
                integration.status = IntegrationStatus.ACTIVE
                integration.last_sync_at = datetime.now(timezone.utc)
                integration.error_message = None
                integration.updated_at = datetime.now(timezone.utc)
                session.add(integration)
                await session.commit()
                await session.refresh(integration)

            # Log token refresh
            await audit_logger.log_user_action(
                user_id=user_id,
                action="tokens_refreshed",
                resource_type="integration",
                details={
                    "provider": provider.value,
                    "integration_id": integration.id,
                    "forced": force,
                },
            )

            new_expires_at: Optional[datetime] = None
            if new_tokens.get("expires_in"):
                new_expires_at = datetime.now(timezone.utc) + timedelta(
                    seconds=new_tokens["expires_in"]
                )

            return TokenRefreshResponse(
                success=True,
                integration_id=integration.id,
                provider=provider,
                token_expires_at=new_expires_at,
                refreshed_at=datetime.now(timezone.utc),
                error=None,
            )

        except Exception as e:
            if isinstance(e, NotFoundError):
                raise
            raise ServiceError(
                message=f"Failed to refresh integration tokens: {str(e)}"
            )

    async def disconnect_integration(
        self,
        user_id: str,
        provider: IntegrationProvider,
        revoke_tokens: bool = True,
        delete_data: bool = True,
    ) -> Dict[str, Any]:
        """
        Disconnect an integration and optionally revoke tokens.

        Args:
            user_id: User identifier
            provider: OAuth provider
            revoke_tokens: Whether to revoke tokens with provider
            delete_data: Whether to delete integration data

        Returns:
            Dictionary with disconnection results

        Raises:
            NotFoundError: If integration not found
            ServiceError: If disconnect fails
        """
        try:
            # Use a single session for the entire operation
            async_session = get_async_session()
            async with async_session() as session:
                self.logger.info(f"Disconnect called with delete_data={delete_data}")
                # Get integration in the same session
                integration = await self._get_user_integration_in_session(
                    user_id, provider, session
                )

                tokens_revoked = False
                if revoke_tokens:
                    # Get access token
                    access_token_result = await session.execute(
                        select(EncryptedToken).where(
                            EncryptedToken.integration_id == integration.id,
                            EncryptedToken.token_type == TokenType.ACCESS,
                        )
                    )
                    access_token_record = access_token_result.scalar_one_or_none()

                    # Get refresh token
                    refresh_token_result = await session.execute(
                        select(EncryptedToken).where(
                            EncryptedToken.integration_id == integration.id,
                            EncryptedToken.token_type == TokenType.REFRESH,
                        )
                    )
                    refresh_token_record = refresh_token_result.scalar_one_or_none()

                    # Check if we have any tokens to revoke
                    if not access_token_record and not refresh_token_record:
                        raise ServiceError(
                            message="No tokens found to revoke. You can disconnect without token revocation."
                        )

                    # Track actual revocation success
                    access_token_revoked = False
                    refresh_token_revoked = False
                    revocation_errors = []

                    # Revoke access token
                    if access_token_record:
                        try:
                            access_token = self.token_encryption.decrypt_token(
                                encrypted_token=access_token_record.encrypted_value,
                                user_id=user_id,
                            )
                            access_token_revoked = await self.oauth_config.revoke_token(
                                provider=provider,
                                token=access_token,
                                token_type="access_token",
                            )
                            if not access_token_revoked:
                                revocation_errors.append(
                                    "Access token revocation failed"
                                )
                        except Exception as e:
                            revocation_errors.append(
                                f"Access token revocation error: {str(e)}"
                            )

                    # Revoke refresh token if available
                    if refresh_token_record:
                        try:
                            refresh_token = self.token_encryption.decrypt_token(
                                encrypted_token=refresh_token_record.encrypted_value,
                                user_id=user_id,
                            )
                            refresh_token_revoked = (
                                await self.oauth_config.revoke_token(
                                    provider=provider,
                                    token=refresh_token,
                                    token_type="refresh_token",
                                )
                            )
                            if not refresh_token_revoked:
                                revocation_errors.append(
                                    "Refresh token revocation failed"
                                )
                        except Exception as e:
                            revocation_errors.append(
                                f"Refresh token revocation error: {str(e)}"
                            )

                    # Check if any tokens were successfully revoked
                    tokens_revoked = access_token_revoked or refresh_token_revoked

                    # If revocation was requested but completely failed, check if it's because the provider doesn't support it
                    if not tokens_revoked and revocation_errors:
                        # Check if the provider doesn't support revocation (like Microsoft)
                        provider_config = self.oauth_config.get_provider_config(
                            provider
                        )
                        if provider_config and not provider_config.revoke_url:
                            # Provider doesn't support revocation - this is expected
                            self.logger.info(
                                f"Provider {provider.value} doesn't support token revocation - proceeding with disconnect"
                            )
                            tokens_revoked = False  # Keep as False since no tokens were actually revoked
                        else:
                            # Provider supports revocation but it failed - raise error
                            error_message = "; ".join(revocation_errors)
                            raise ServiceError(
                                message=f"Token revocation failed: {error_message}. "
                                "You can retry without token revocation if needed."
                            )

                # Delete or deactivate integration
                if delete_data:
                    self.logger.info(
                        f"Deleting integration {integration.id} for provider {provider.value}"
                    )
                    # Delete encrypted tokens first
                    token_result = await session.execute(
                        select(EncryptedToken).where(
                            EncryptedToken.integration_id == integration.id
                        )
                    )
                    tokens_to_delete = token_result.scalars().all()
                    self.logger.info(f"Found {len(tokens_to_delete)} tokens to delete")
                    for token in tokens_to_delete:
                        await session.delete(token)
                    # Delete integration
                    await session.delete(integration)
                    await session.commit()
                    self.logger.info(
                        f"Successfully deleted integration {integration.id}"
                    )
                else:
                    self.logger.info(
                        f"Marking integration {integration.id} as inactive"
                    )
                    # Just mark as inactive
                    integration.status = IntegrationStatus.INACTIVE
                    integration.updated_at = datetime.now(timezone.utc)
                    session.add(integration)
                    await session.commit()

            # Clear calendar cache for this user since integration was removed
            if delete_data:
                try:
                    # Import here to avoid circular imports
                    import os

                    import redis.asyncio as redis

                    redis_url = os.getenv("REDIS_URL", "redis://localhost:6379")
                    redis_client = redis.from_url(
                        redis_url,
                        encoding="utf-8",
                        decode_responses=True,
                        socket_timeout=5.0,
                        socket_connect_timeout=5.0,
                        retry_on_timeout=True,
                    )

                    # Clear all calendar cache keys for this user
                    pattern = f"office_service:{user_id}:*"
                    keys = await redis_client.keys(pattern)
                    if keys:
                        deleted_count = await redis_client.delete(*keys)
                        self.logger.info(
                            f"Cleared {deleted_count} cache keys for user {user_id}"
                        )

                    await redis_client.close()
                except Exception as e:
                    self.logger.warning(
                        f"Failed to clear calendar cache for user {user_id}: {e}"
                    )

            # Log disconnection
            await audit_logger.log_user_action(
                user_id=user_id,
                action="integration_disconnected",
                resource_type="integration",
                details={
                    "provider": provider.value,
                    "integration_id": integration.id,
                    "tokens_revoked": tokens_revoked,
                    "data_deleted": delete_data,
                },
            )

            return {
                "success": True,
                "integration_id": integration.id,
                "provider": provider,
                "tokens_revoked": tokens_revoked,
                "data_deleted": delete_data,
                "disconnected_at": datetime.now(timezone.utc),
                "error": None,
            }

        except Exception as e:
            if isinstance(e, NotFoundError):
                raise
            raise ServiceError(message=f"Failed to disconnect integration: {str(e)}")

    async def check_integration_health(
        self,
        user_id: str,
        provider: IntegrationProvider,
    ) -> IntegrationHealthResponse:
        """
        Check the health status of an integration.

        Args:
            user_id: User identifier
            provider: OAuth provider

        Returns:
            IntegrationHealthResponse with health details

        Raises:
            NotFoundException: If integration not found
        """
        try:
            # Get integration
            integration = await self._get_user_integration(user_id, provider)

            issues = []
            recommendations = []
            healthy = True

            # Check integration status
            if integration.status == IntegrationStatus.ERROR:
                healthy = False
                issues.append("Integration is in error state")
                if integration.error_message:
                    issues.append(f"Last error: {integration.error_message}")
                recommendations.append("Try refreshing tokens or reconnecting")

            elif integration.status == IntegrationStatus.INACTIVE:
                healthy = False
                issues.append("Integration is inactive")
                recommendations.append("Reconnect the integration")

            elif integration.status == IntegrationStatus.PENDING:
                healthy = False
                issues.append("Integration setup is incomplete")
                recommendations.append("Complete the OAuth flow")

            # Check token validity
            if integration.status == IntegrationStatus.ACTIVE:
                async_session = get_async_session()
                async with async_session() as session:
                    token_result = await session.execute(
                        select(EncryptedToken).where(
                            EncryptedToken.integration_id == integration.id
                        )
                    )
                    token_record = token_result.scalar_one_or_none()
                if not token_record:
                    healthy = False
                    issues.append("No tokens found")
                    recommendations.append("Reconnect the integration")
                else:
                    try:
                        # Get access token to check expiration
                        access_token_result = await session.execute(
                            select(EncryptedToken).where(
                                EncryptedToken.integration_id == integration.id,
                                EncryptedToken.token_type == TokenType.ACCESS,
                            )
                        )
                        access_token_record = access_token_result.scalar_one_or_none()

                        # Check token expiration
                        if access_token_record and access_token_record.expires_at:
                            # Ensure expires_at is timezone-aware for comparison
                            expires_at = access_token_record.expires_at
                            if expires_at.tzinfo is None:
                                expires_at = expires_at.replace(tzinfo=timezone.utc)

                            now = datetime.now(timezone.utc)
                            if expires_at <= now:
                                issues.append("Access token has expired")
                                # Check if refresh token exists
                                refresh_token_result = await session.execute(
                                    select(EncryptedToken).where(
                                        EncryptedToken.integration_id == integration.id,
                                        EncryptedToken.token_type == TokenType.REFRESH,
                                    )
                                )
                                refresh_token_record = (
                                    refresh_token_result.scalar_one_or_none()
                                )
                                if refresh_token_record:
                                    recommendations.append("Refresh the access token")
                                else:
                                    healthy = False
                                    recommendations.append("Reconnect the integration")
                            elif expires_at <= now + timedelta(hours=1):
                                issues.append("Access token expires soon")
                                recommendations.append("Consider refreshing the token")

                    except Exception as e:
                        healthy = False
                        issues.append(f"Token decryption failed: {str(e)}")
                        recommendations.append("Reconnect the integration")

            # Check last sync time
            if integration.last_sync_at:
                time_since_sync = datetime.now(timezone.utc) - integration.last_sync_at
                if time_since_sync > timedelta(days=7):
                    issues.append("No recent synchronization activity")
                    recommendations.append("Verify integration is working properly")

            if integration.id is None:
                raise ValueError("integration.id cannot be None")
            return IntegrationHealthResponse(
                integration_id=integration.id,
                provider=provider,
                status=integration.status,
                healthy=healthy,
                last_check_at=datetime.now(timezone.utc),
                issues=issues,
                recommendations=recommendations,
            )

        except Exception as e:
            if isinstance(e, NotFoundError):
                raise
            raise ServiceError(message=f"Failed to check integration health: {str(e)}")

    async def get_integration_statistics(
        self, user_id: str
    ) -> IntegrationStatsResponse:
        """
        Get statistics for all user integrations.

        Args:
            user_id: User identifier

        Returns:
            IntegrationStatsResponse with statistics

        Raises:
            NotFoundException: If user not found
        """
        try:
            # Verify user exists and get integrations
            async_session = get_async_session()
            async with async_session() as session:
                user_result = await session.execute(
                    select(User).where(User.external_auth_id == user_id)
                )
                user = user_result.scalar_one_or_none()
                if not user:
                    raise NotFoundError(resource="User", identifier=str(user_id))

                # Get all integrations for user
                integrations_result = await session.execute(
                    select(Integration).where(Integration.user_id == user.id)
                )
                integrations = list(integrations_result.scalars().all())

            # Calculate basic stats
            total = len(integrations)
            by_status: Dict[str, int] = {}
            by_provider: Dict[str, int] = {}
            recent_errors = []

            for integration in integrations:
                # Count by status
                status_key = integration.status.value
                by_status[status_key] = by_status.get(status_key, 0) + 1

                # Count by provider
                provider_key = integration.provider.value
                by_provider[provider_key] = by_provider.get(provider_key, 0) + 1

                # Collect recent errors
                if (
                    integration.status == IntegrationStatus.ERROR
                    and integration.error_message
                ):
                    recent_errors.append(
                        {
                            "integration_id": integration.id,
                            "provider": integration.provider.value,
                            "error": integration.error_message,
                            "timestamp": integration.updated_at.isoformat(),
                        }
                    )

            # Sort recent errors by timestamp (most recent first)
            recent_errors = sorted(
                recent_errors, key=lambda x: x["timestamp"], reverse=True
            )[
                :10
            ]  # Keep only 10 most recent

            # Calculate sync stats
            sync_stats = {}
            if integrations:
                last_sync_times = [
                    i.last_sync_at for i in integrations if i.last_sync_at
                ]
                if last_sync_times:
                    sync_stats["last_sync"] = max(last_sync_times).isoformat()
                    sync_stats["total_synced"] = len(last_sync_times)

            return IntegrationStatsResponse(
                total_integrations=total,
                active_integrations=by_status.get("active", 0),
                failed_integrations=by_status.get("error", 0),
                pending_integrations=by_status.get("pending", 0),
                by_provider=by_provider,
                by_status=by_status,
                recent_errors=recent_errors,
                sync_stats=sync_stats,
            )

        except Exception as e:
            if isinstance(e, NotFoundError):
                raise
            raise ServiceError(message=f"Failed to get statistics: {str(e)}")

    # Private helper methods

    async def _get_user_integration(
        self,
        user_id: str,
        provider: IntegrationProvider,
    ) -> Integration:
        """Get integration for user and provider."""
        async_session = get_async_session()
        async with async_session() as session:
            return await self._get_user_integration_in_session(
                user_id, provider, session
            )

    async def _get_user_integration_in_session(
        self,
        user_id: str,
        provider: IntegrationProvider,
        session: AsyncSession,
    ) -> Integration:
        """Get integration for user and provider within an existing session."""
        # First get the user
        user_result = await session.execute(
            select(User).where(User.external_auth_id == user_id)
        )
        user = user_result.scalar_one_or_none()
        if not user:
            raise NotFoundError(resource="User", identifier=str(user_id))

        # Then get the integration
        integration_result = await session.execute(
            select(Integration).where(
                Integration.user_id == user.id, Integration.provider == provider
            )
        )
        integration = integration_result.scalar_one_or_none()

        if not integration:
            raise NotFoundError(resource="Integration", identifier=provider.value)
        return integration

    async def _get_token_metadata(self, integration_id: int) -> Dict[str, Any]:
        """Get token metadata without decrypting actual tokens."""
        async_session = get_async_session()
        async with async_session() as session:
            # Get access token record
            access_token_result = await session.execute(
                select(EncryptedToken).where(
                    EncryptedToken.integration_id == integration_id,
                    EncryptedToken.token_type == TokenType.ACCESS,
                )
            )
            access_token_record = access_token_result.scalar_one_or_none()

            # Get refresh token record
            refresh_token_result = await session.execute(
                select(EncryptedToken).where(
                    EncryptedToken.integration_id == integration_id,
                    EncryptedToken.token_type == TokenType.REFRESH,
                )
            )
            refresh_token_record = refresh_token_result.scalar_one_or_none()

        return {
            "has_access_token": access_token_record is not None,
            "has_refresh_token": refresh_token_record is not None,
            "expires_at": (
                access_token_record.expires_at if access_token_record else None
            ),
            "created_at": (
                access_token_record.created_at if access_token_record else None
            ),
        }

    async def _get_error_count(self, integration_id: int) -> int:
        """Get consecutive error count for integration from audit logs."""
        try:
            # This would typically query audit logs for consecutive errors
            # For now, return a simple count based on status
            async_session = get_async_session()
            async with async_session() as session:
                integration_result = await session.execute(
                    select(Integration).where(Integration.id == integration_id)
                )
                integration = integration_result.scalar_one_or_none()
                return (
                    1
                    if integration and integration.status == IntegrationStatus.ERROR
                    else 0
                )
        except Exception:
            return 0

    async def _create_or_update_integration(
        self,
        user: User,
        provider: IntegrationProvider,
        tokens: Dict[str, Any],
        user_info: Dict[str, Any],
    ) -> Integration:
        """Create or update integration record."""
        async_session = get_async_session()
        async with async_session() as session:
            # Check if integration already exists
            result = await session.execute(
                select(Integration).where(
                    Integration.user_id == user.id, Integration.provider == provider
                )
            )
            integration = result.scalar_one_or_none()

            scopes_dict = {}
            if tokens.get("scope"):
                # Convert scope string to dictionary
                scopes_dict = {scope: True for scope in tokens["scope"].split()}

            integration_data = {
                "provider_user_id": user_info.get("id"),
                "provider_email": user_info.get("email"),
                "scopes": scopes_dict,
                "provider_metadata": user_info,
                "last_sync_at": datetime.now(timezone.utc),
                "error_message": None,
                "updated_at": datetime.now(timezone.utc),
            }

            if integration:
                # Update existing integration
                for key, value in integration_data.items():
                    setattr(integration, key, value)
                await session.commit()
                await session.refresh(integration)
            else:
                if user.id is None:
                    raise ValueError(
                        "User ID cannot be None when creating an integration."
                    )
                # Create new integration
                integration = Integration(
                    user_id=user.id,
                    provider=provider,
                    status=IntegrationStatus.PENDING,
                    **integration_data,
                )
                session.add(integration)
                await session.commit()
                await session.refresh(integration)

        # Log the integration creation
        await audit_logger.log_user_action(
            user_id=user.external_auth_id,
            action="integration_created",
            resource_type="integration",
            resource_id=str(integration.id),
            details={
                "provider": provider.value,
                "scopes": scopes_dict,
                "external_user_id": user_info.get("id"),
            },
        )

        return integration

    async def _store_encrypted_tokens(
        self,
        integration_id: int,
        tokens: Dict[str, Any],
    ) -> None:
        """Store encrypted tokens for integration."""
        async_session = get_async_session()
        async with async_session() as session:
            # Get integration to get user_id
            result = await session.execute(
                select(Integration).where(Integration.id == integration_id)
            )
            integration = result.scalar_one()

            # Get user to get external auth ID
            user_result = await session.execute(
                select(User).where(User.id == integration.user_id)
            )
            user = user_result.scalar_one()
            user_id = user.external_auth_id

            # Encrypt tokens
            encrypted_access = self.token_encryption.encrypt_token(
                token=tokens.get("access_token", ""),
                user_id=user_id,
            )

            encrypted_refresh = None
            if tokens.get("refresh_token"):
                encrypted_refresh = self.token_encryption.encrypt_token(
                    token=tokens.get("refresh_token", ""),
                    user_id=user_id,
                )

            # Calculate expiration time
            expires_at = None
            if tokens.get("expires_in"):
                expires_at = datetime.now(timezone.utc) + timedelta(
                    seconds=tokens["expires_in"]
                )

            # Store access token
            access_token_result = await session.execute(
                select(EncryptedToken).where(
                    EncryptedToken.integration_id == integration_id,
                    EncryptedToken.token_type == TokenType.ACCESS,
                )
            )
            access_token_record = access_token_result.scalar_one_or_none()

            if access_token_record:
                access_token_record.encrypted_value = encrypted_access
                access_token_record.expires_at = expires_at
                access_token_record.updated_at = datetime.now(timezone.utc)
                await session.commit()
            else:
                new_access_token = EncryptedToken(
                    user_id=integration.user_id,
                    integration_id=integration_id,
                    token_type=TokenType.ACCESS,
                    encrypted_value=encrypted_access,
                    expires_at=expires_at,
                )
                session.add(new_access_token)
                await session.commit()

            # Store refresh token ONLY if a new one is provided
            if encrypted_refresh:
                refresh_token_result = await session.execute(
                    select(EncryptedToken).where(
                        EncryptedToken.integration_id == integration_id,
                        EncryptedToken.token_type == TokenType.REFRESH,
                    )
                )
                refresh_token_record = refresh_token_result.scalar_one_or_none()

                if refresh_token_record:
                    refresh_token_record.encrypted_value = encrypted_refresh
                    refresh_token_record.updated_at = datetime.now(timezone.utc)
                    await session.commit()
                else:
                    new_refresh_token = EncryptedToken(
                        user_id=integration.user_id,
                        integration_id=integration_id,
                        token_type=TokenType.REFRESH,
                        encrypted_value=encrypted_refresh,
                        expires_at=None,  # Refresh tokens usually don't expire
                    )
                    session.add(new_refresh_token)
                    await session.commit()
            # If no new refresh token, do NOT overwrite or delete the existing one
            # (do nothing in this case)

    async def _validate_and_correct_integration_status(
        self, integration: Integration, session: Optional[AsyncSession] = None
    ) -> IntegrationStatus:
        """
        Validate integration status based on actual token availability and correct if needed.

        This method performs atomic status corrections - if the integration status needs to be
        updated, it commits the change immediately to ensure persistence. This prevents race
        conditions and ensures consistent state even if the calling method fails after this
        validation.

        Args:
            integration: The integration to validate
            session: Optional database session to use (if None, creates new session)

        Returns:
            The corrected status

        Note:
            If a session is provided, this method will commit status changes immediately.
            If no session is provided, this method creates its own session and commits changes.
        """
        if integration.id is None:
            return IntegrationStatus.PENDING

        # Handle case where no session is provided
        if session is None:
            async_session = get_async_session()
            async with async_session() as session:
                return await self._validate_and_correct_integration_status_with_session(
                    integration, session
                )

        return await self._validate_and_correct_integration_status_with_session(
            integration, session
        )

    async def _validate_and_correct_integration_status_with_session(
        self, integration: Integration, session: AsyncSession
    ) -> IntegrationStatus:
        """
        Internal method that performs the actual validation and correction logic.

        This method requires a session to be provided and handles all the validation logic
        without recursion.
        """
<<<<<<< HEAD
=======
        # If integration is manually set to INACTIVE, respect that status
        # This prevents automatic correction when user has disconnected
        if integration.status == IntegrationStatus.INACTIVE:
            return IntegrationStatus.INACTIVE

>>>>>>> 44038e79
        # Check for access token
        access_token_result = await session.execute(
            select(EncryptedToken).where(
                EncryptedToken.integration_id == integration.id,
                EncryptedToken.token_type == TokenType.ACCESS,
            )
        )
        access_token_record = access_token_result.scalar_one_or_none()

        # Check for refresh token
        refresh_token_result = await session.execute(
            select(EncryptedToken).where(
                EncryptedToken.integration_id == integration.id,
                EncryptedToken.token_type == TokenType.REFRESH,
            )
        )
        refresh_token_record = refresh_token_result.scalar_one_or_none()

        # Determine correct status
        if not access_token_record:
            # No access token - should be ERROR
            if integration.status != IntegrationStatus.ERROR:
                integration.status = IntegrationStatus.ERROR
                integration.error_message = "No access token available"
                integration.updated_at = datetime.now(timezone.utc)
                session.add(integration)
                await session.commit()  # Atomic commit for status correction
            return IntegrationStatus.ERROR

        elif not refresh_token_record:
            # Has access token but no refresh token - this is acceptable for some providers
            # that don't always return refresh tokens. Check if the access token is still valid.
            if access_token_record.expires_at:
                expires_at = access_token_record.expires_at
                if expires_at.tzinfo is None:
                    expires_at = expires_at.replace(tzinfo=timezone.utc)

                if expires_at <= datetime.now(timezone.utc):
                    # Token is expired and no refresh token - should be ERROR
                    if integration.status != IntegrationStatus.ERROR:
                        integration.status = IntegrationStatus.ERROR
                        integration.error_message = (
                            "Access token expired and no refresh token available"
                        )
                        integration.updated_at = datetime.now(timezone.utc)
                        session.add(integration)
                        await session.commit()  # Atomic commit for status correction
                    return IntegrationStatus.ERROR
                else:
                    # Token is still valid - can be ACTIVE even without refresh token
                    if integration.status != IntegrationStatus.ACTIVE:
                        integration.status = IntegrationStatus.ACTIVE
                        integration.error_message = None
                        integration.updated_at = datetime.now(timezone.utc)
                        session.add(integration)
                        await session.commit()  # Atomic commit for status correction
                    return IntegrationStatus.ACTIVE
            else:
                # No expiration info - assume it's valid and can be ACTIVE
                if integration.status != IntegrationStatus.ACTIVE:
                    integration.status = IntegrationStatus.ACTIVE
                    integration.error_message = None
                    integration.updated_at = datetime.now(timezone.utc)
                    session.add(integration)
                    await session.commit()  # Atomic commit for status correction
                return IntegrationStatus.ACTIVE

        elif access_token_record.expires_at:
            # Check if access token is expired
            expires_at = access_token_record.expires_at
            if expires_at.tzinfo is None:
                expires_at = expires_at.replace(tzinfo=timezone.utc)

            if expires_at <= datetime.now(timezone.utc):
                # Token is expired but we have refresh token - should be ERROR until refreshed
                if integration.status != IntegrationStatus.ERROR:
                    integration.status = IntegrationStatus.ERROR
                    integration.error_message = (
                        "Access token expired - refresh required"
                    )
                    integration.updated_at = datetime.now(timezone.utc)
                    session.add(integration)
                    await session.commit()  # Atomic commit for status correction
                return IntegrationStatus.ERROR

        # All checks passed - should be ACTIVE
        if integration.status != IntegrationStatus.ACTIVE:
            integration.status = IntegrationStatus.ACTIVE
            integration.error_message = None
            integration.updated_at = datetime.now(timezone.utc)
            session.add(integration)
            await session.commit()  # Atomic commit for status correction
        return IntegrationStatus.ACTIVE


# Global integration service instance
_integration_service: IntegrationService | None = None


def get_integration_service() -> IntegrationService:
    """Get the global integration service instance, creating it if necessary."""
    global _integration_service
    if _integration_service is None:
        _integration_service = IntegrationService()
    return _integration_service<|MERGE_RESOLUTION|>--- conflicted
+++ resolved
@@ -1306,14 +1306,11 @@
         This method requires a session to be provided and handles all the validation logic
         without recursion.
         """
-<<<<<<< HEAD
-=======
         # If integration is manually set to INACTIVE, respect that status
         # This prevents automatic correction when user has disconnected
         if integration.status == IntegrationStatus.INACTIVE:
             return IntegrationStatus.INACTIVE
 
->>>>>>> 44038e79
         # Check for access token
         access_token_result = await session.execute(
             select(EncryptedToken).where(
