--- conflicted
+++ resolved
@@ -77,13 +77,6 @@
 
         self.app.dependency_overrides[get_current_user] = mock_get_current_user
 
-<<<<<<< HEAD
-        # Test: /webhooks/nextauth endpoint (should be accessible)
-        response = self.client.get("/webhooks/nextauth")
-        assert response.status_code in [200, 405, 422]
-
-=======
->>>>>>> aaacf5ad
 
 class TestHealthEndpoint(BaseUserManagementIntegrationTest):
     """Test cases for health check endpoint (liveness probe)."""
