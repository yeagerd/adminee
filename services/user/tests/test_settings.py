--- conflicted
+++ resolved
@@ -85,11 +85,6 @@
                 "DB_URL_USER_MANAGEMENT": "postgresql://postgres:postgres@localhost:5432/briefly",
                 "API_FRONTEND_USER_KEY": "test-api-key",
                 "TOKEN_ENCRYPTION_SALT": "test-salt",
-<<<<<<< HEAD
-                "NEXTAUTH_SECRET_KEY": "test-nextauth-key",
-                "NEXTAUTH_WEBHOOK_SECRET": "test-webhook-secret",
-=======
->>>>>>> aaacf5ad
             },
             clear=True,
         ):
@@ -97,11 +92,6 @@
 
             assert settings.api_frontend_user_key == "test-api-key"
             assert settings.token_encryption_salt == "test-salt"
-<<<<<<< HEAD
-            assert settings.nextauth_secret_key == "test-nextauth-key"
-            assert settings.nextauth_webhook_secret == "test-webhook-secret"
-=======
->>>>>>> aaacf5ad
 
     def test_oauth_provider_settings(self):
         """Test OAuth provider configuration."""
@@ -154,11 +144,6 @@
             settings = _TestableSettings()
 
             assert settings.token_encryption_salt is None
-<<<<<<< HEAD
-            assert settings.nextauth_secret_key is None
-            assert settings.nextauth_webhook_secret is None
-=======
->>>>>>> aaacf5ad
             assert settings.google_client_id is None
             assert settings.google_client_secret is None
             assert settings.azure_ad_client_id is None
