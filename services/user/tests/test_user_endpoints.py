--- conflicted
+++ resolved
@@ -525,11 +525,7 @@
         user = MagicMock(spec=User)
         user.id = user_id
         user.external_auth_id = external_auth_id
-<<<<<<< HEAD
-        user.auth_provider = "google"
-=======
         user.auth_provider = "nextauth"
->>>>>>> aaacf5ad
         user.email = "test@example.com"
         user.first_name = "Test"
         user.last_name = "User"
@@ -537,268 +533,6 @@
         return user
 
 
-<<<<<<< HEAD
-class TestUserEmailCollision:
-    test_counter = 0  # Class-level counter
-
-    def setup_method(self):
-        """Set up test method with unique email addresses and isolated database."""
-        # Increment counter for each test method
-        TestUserEmailCollision.test_counter += 1
-
-        # Mock the database engine to use in-memory database
-        from unittest.mock import patch
-
-        from sqlalchemy.ext.asyncio import create_async_engine
-        from sqlmodel import SQLModel
-
-        # Create in-memory engine
-        self.test_engine = create_async_engine(
-            "sqlite+aiosqlite:///:memory:", echo=False
-        )
-
-        # Patch the get_engine function to return our test engine
-        self.engine_patcher = patch(
-            "services.user.database.get_engine", return_value=self.test_engine
-        )
-        self.engine_patcher.start()
-
-        # Create tables in the in-memory database
-        import asyncio
-
-        async def create_tables():
-            async with self.test_engine.begin() as conn:
-                await conn.run_sync(SQLModel.metadata.create_all)
-
-        asyncio.run(create_tables())
-
-        # Create a completely custom FastAPI app for tests
-        from fastapi import FastAPI
-        from fastapi.middleware.cors import CORSMiddleware
-
-        from services.common.logging_config import create_request_logging_middleware
-        from services.user.middleware.sanitization import (
-            InputSanitizationMiddleware,
-            XSSProtectionMiddleware,
-        )
-        from services.user.routers import users_router, webhooks_router
-
-        # Create a minimal FastAPI app for testing
-        self.app = FastAPI(
-            title="User Management Service - Test",
-            description="Test instance for user management service",
-            version="0.1.0",
-        )
-
-        # Add essential middleware
-        self.app.add_middleware(
-            InputSanitizationMiddleware, enabled=True, strict_mode=False
-        )
-        self.app.add_middleware(
-            CORSMiddleware,
-            allow_origins=["*"],
-            allow_credentials=True,
-            allow_methods=["*"],
-            allow_headers=["*"],
-        )
-        self.app.add_middleware(XSSProtectionMiddleware)
-        self.app.middleware("http")(create_request_logging_middleware())
-
-        # Add only the routers we need for testing
-        self.app.include_router(users_router)
-        self.app.include_router(webhooks_router)
-
-        self.client = TestClient(self.app)
-
-    def teardown_method(self):
-        """Clean up after each test."""
-        # Stop the engine patch
-        if hasattr(self, "engine_patcher"):
-            self.engine_patcher.stop()
-
-        # Dispose of the test engine
-        if hasattr(self, "test_engine"):
-            import asyncio
-
-            asyncio.run(self.test_engine.dispose())
-
-    def _get_unique_email(self, base_email):
-        """Generate unique email for testing."""
-        if "@" in base_email:
-            local, domain = base_email.split("@")
-            return f"{local}+test{self.test_counter}@{domain}"
-        return f"{base_email}+test{self.test_counter}@example.com"
-
-    def _get_unique_user_id(self, base_id):
-        """Generate unique user ID for testing."""
-        return f"{base_id}_{self.test_counter}"
-
-    def _auth_user_created_event(
-        self,
-        external_auth_id,
-        email,
-        first_name="Test",
-        last_name="User",
-        image_url=None,
-    ):
-        return {
-            "type": "user.created",
-            "data": {
-                "id": external_auth_id,
-                "email_addresses": [{"email_address": email}],
-                "first_name": first_name,
-                "last_name": last_name,
-                "image_url": image_url or "https://example.com/avatar.jpg",
-            },
-        }
-
-    @patch(
-        "services.user.utils.email_collision.EmailCollisionDetector.normalize_email_async"
-    )
-    def test_create_user_collision(self, mock_normalize_async):
-        import json
-        import logging
-
-        from services.common.http_errors import ServiceError
-
-        logging.basicConfig(level=logging.DEBUG)
-        logging.getLogger().setLevel(logging.DEBUG)
-
-        # Mock async normalization to always return the same normalized email for both test addresses
-        async def mock_normalize_side_effect(email):
-            if "user" in email and "gmail.com" in email:
-                return "user@gmail.com"
-            return email.lower()
-
-        mock_normalize_async.side_effect = mock_normalize_side_effect
-
-        # Create first user with unique email
-        unique_email1 = self._get_unique_email("user+work@gmail.com")
-        unique_user_id1 = self._get_unique_user_id("google_collision_test_2")
-        print(
-            f"TEST: Creating user 1 with email: {unique_email1}, user_id: {unique_user_id1}"
-        )
-        event1 = self._auth_user_created_event(unique_user_id1, unique_email1)
-        resp = self.client.post("/webhooks/nextauth", json=event1)
-        assert resp.status_code == 200
-
-        # Try to create second user with colliding email (should normalize to same email)
-        unique_email2 = self._get_unique_email("user@gmail.com")
-        unique_user_id2 = self._get_unique_user_id("google_collision_test_3")
-        print(
-            f"TEST: Creating user 2 with email: {unique_email2}, user_id: {unique_user_id2}"
-        )
-        event2 = self._auth_user_created_event(unique_user_id2, unique_email2)
-        with pytest.raises(ServiceError) as exc_info:
-            self.client.post(
-                "/webhooks/nextauth",
-                data=json.dumps(event2),
-                headers={"Content-Type": "application/json"},
-            )
-        assert "An unexpected error occurred" in str(exc_info.value)
-
-    @patch(
-        "services.user.utils.email_collision.EmailCollisionDetector._simple_email_normalize"
-    )
-    def test_update_user_email_collision(self, mock_normalize):
-        import json
-
-        from services.common.http_errors import ServiceError
-
-        # Mock email normalization
-        def mock_normalize_side_effect(email):
-            if "first" in email:
-                return "first@gmail.com"
-            elif "second" in email:
-                return "second@gmail.com"
-            else:
-                return email.lower()
-
-        mock_normalize.side_effect = mock_normalize_side_effect
-
-        # Create two users with unique emails
-        unique_email1 = self._get_unique_email("first@gmail.com")
-        unique_email2 = self._get_unique_email("second@gmail.com")
-        unique_user_id1 = self._get_unique_user_id("google_collision_test_4")
-        unique_user_id2 = self._get_unique_user_id("google_collision_test_5")
-
-        event1 = self._auth_user_created_event(
-            unique_user_id1, unique_email1, first_name="A", last_name="B"
-        )
-        event2 = self._auth_user_created_event(
-            unique_user_id2, unique_email2, first_name="C", last_name="D"
-        )
-        r1 = self.client.post("/webhooks/nextauth", json=event1)
-        r2 = self.client.post("/webhooks/nextauth", json=event2)
-        assert r1.status_code == 200 and r2.status_code == 200
-
-        # Try to update user2's email to collide with user1
-        update_event = {
-            "type": "user.updated",
-            "data": {
-                "id": unique_user_id2,
-                "email_addresses": [{"email_address": unique_email1}],
-                "first_name": "C",
-                "last_name": "D",
-                "image_url": "https://example.com/avatar.jpg",
-            },
-        }
-        with pytest.raises(ServiceError) as exc_info:
-            self.client.post(
-                "/webhooks/nextauth",
-                data=json.dumps(update_event),
-                headers={"Content-Type": "application/json"},
-            )
-        assert "An unexpected error occurred" in str(exc_info.value)
-
-    @patch(
-        "services.user.utils.email_collision.EmailCollisionDetector.normalize_email_async"
-    )
-    def test_create_user_stores_normalized_email(self, mock_normalize_async):
-        # Mock async normalization
-        async def mock_normalize_side_effect(email):
-            if "dot.user+foo" in email:
-                return "dotuser@gmail.com"
-            return email.lower()
-
-        mock_normalize_async.side_effect = mock_normalize_side_effect
-
-        unique_email = self._get_unique_email("dot.user+foo@gmail.com")
-        unique_user_id = self._get_unique_user_id("google_collision_test_6")
-        event = self._auth_user_created_event(
-            unique_user_id,
-            unique_email,
-            first_name="Norm",
-            last_name="Alized",
-        )
-        resp = self.client.post("/webhooks/nextauth", json=event)
-        assert resp.status_code == 200
-
-        # Fetch user from DB to check normalized_email
-        import asyncio
-
-        from services.user.database import get_async_session
-        from services.user.models.user import User as UserModel
-
-        async def get_user():
-            async_session = get_async_session()
-            async with async_session() as session:
-                from sqlalchemy import select
-
-                result = await session.execute(
-                    select(UserModel).where(
-                        UserModel.external_auth_id == unique_user_id
-                    )
-                )
-                return result.scalar_one_or_none()
-
-        db_user = asyncio.run(get_user())
-        assert db_user is not None
-        assert db_user.normalized_email == "dotuser@gmail.com"
-
-
-=======
->>>>>>> aaacf5ad
 class TestEmailResolutionEndpoint:
     """Integration tests for email resolution endpoint."""
 
