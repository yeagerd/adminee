#!/bin/bash

# User Management Service Startup Script with UV
# This script runs uvicorn from the repo root to ensure proper package imports

cd "$(dirname "$0")/../.."

# Activate the virtual environment if it exists
if [ -d ".venv" ]; then
    source .venv/bin/activate
fi

<<<<<<< HEAD
# Run uvicorn with UV for better performance
uv run python -m uvicorn services.user.main:app --port 8000 --host 0.0.0.0 --env-file .env "$@" 
=======
# Run uvicorn with proper package path
python -m uvicorn services.user.main:app --port 8001 --host 0.0.0.0 --env-file .env "$@"
>>>>>>> f5c47037
<|MERGE_RESOLUTION|>--- conflicted
+++ resolved
@@ -10,10 +10,5 @@
     source .venv/bin/activate
 fi
 
-<<<<<<< HEAD
 # Run uvicorn with UV for better performance
-uv run python -m uvicorn services.user.main:app --port 8000 --host 0.0.0.0 --env-file .env "$@" 
-=======
-# Run uvicorn with proper package path
-python -m uvicorn services.user.main:app --port 8001 --host 0.0.0.0 --env-file .env "$@"
->>>>>>> f5c47037
+uv run python -m uvicorn services.user.main:app --port 8000 --host 0.0.0.0 --env-file .env "$@"