--- conflicted
+++ resolved
@@ -43,17 +43,20 @@
             "Using manual JWT verification (signature verification potentially disabled based on settings)"
         )
 
-<<<<<<< HEAD
         settings = get_settings()
         verify_signature = getattr(settings, "jwt_verify_signature", True)
 
-        # Get the JWT secret key from settings
-        jwt_secret = getattr(settings, "nextauth_jwt_key")
-        if verify_signature and not jwt_secret:
-            logger_instance.error(
-                "JWT signature verification required but no secret key configured"
-            )
-            raise AuthError("JWT verification configuration error")
+        decoded_token = jwt.decode(
+            token,
+            options={
+                "verify_signature": verify_signature,
+                "verify_exp": False,  # Don't verify expiration for now
+                "verify_iat": False,  # Don't verify issued at for now
+            },
+            algorithms=(
+                ["RS256", "HS256"] if verify_signature else None
+            ),  # Only specify algorithms if verifying signature
+        )
 
         # Get issuer and audience from settings
         issuer = getattr(settings, "nextauth_issuer", "nextauth")
@@ -90,26 +93,6 @@
             # This should not happen due to the check above, but just in case
             logger_instance.error("JWT verification configuration error")
             raise AuthError("JWT verification configuration error")
-=======
-        verify_signature = getattr(
-            get_settings(), "jwt_verify_signature", True
-        )  # Default to True for production
-        # In a real NextAuth setup, you'd likely use a public key from a JWKS URL
-        # For now, this mirrors clerk.py's dev-friendly behavior.
-        # Consider making this more robust if NextAuth implies specific signature verification.
-
-        decoded_token = jwt.decode(
-            token,
-            options={
-                "verify_signature": verify_signature,
-                "verify_exp": False,  # Don't verify expiration for now
-                "verify_iat": False,  # Don't verify issued at for now
-            },
-            algorithms=(
-                ["RS256", "HS256"] if verify_signature else None
-            ),  # Only specify algorithms if verifying signature
-        )
->>>>>>> 6268d953
 
         # Validate required claims
         required_claims = ["sub", "iss", "exp", "iat"]
