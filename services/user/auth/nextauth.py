--- conflicted
+++ resolved
@@ -100,39 +100,6 @@
         raise AuthError("Token verification failed")
 
 
-<<<<<<< HEAD
-async def get_user_from_nextauth(user_id: str) -> Optional[Dict]:
-    """
-    Retrieve user information from NextAuth.
-
-    In a real implementation, this would fetch user data from your user database
-    using the user_id (which comes from the 'sub' claim in the JWT).
-
-    Args:
-        user_id: NextAuth user ID (from 'sub' claim)
-
-    Returns:
-        User information dictionary or None if not found
-
-    Raises:
-        AuthError: If user retrieval fails
-    """
-    # In a real implementation, you would fetch the user from your database
-    # For example:
-    # from services.user.services.user_service import get_user_by_external_id
-    # return await get_user_by_external_id(user_id, "nextauth")
-
-    # For now, return a minimal user object with just the ID
-    return {
-        "id": user_id,
-        "email": f"{user_id}@example.com",  # Placeholder
-        "email_verified": True,
-        "name": f"User {user_id}",
-    }
-
-
-=======
->>>>>>> aaacf5ad
 def extract_user_id_from_token(token_claims: Dict[str, str]) -> str:
     """
     Extract user ID ('sub' claim) from validated JWT token claims.
