"""
User Management Service - FastAPI Application

This is the main entry point for the User Management Service.
Provides user profile management, preferences, and OAuth integrations.
"""

import logging
import os
from contextlib import asynccontextmanager
from typing import Optional

from fastapi import FastAPI, Request, status
from fastapi.middleware.cors import CORSMiddleware
from fastapi.responses import JSONResponse
from sqlalchemy import text

from services.common.http_errors import register_briefly_exception_handlers
from services.common.logging_config import (
    create_request_logging_middleware,
    log_service_shutdown,
    log_service_startup,
    setup_service_logging,
)
from services.user.database import (
    close_db,
    create_all_tables,
    get_async_session,
)
from services.user.integrations.oauth_config import get_oauth_config
from services.user.middleware.sanitization import (
    InputSanitizationMiddleware,
    XSSProtectionMiddleware,
)
from services.user.routers import (
    integrations_router,
    internal_router,
    preferences_router,
    provider_router,
    users_router,
)
from services.user.services.integration_service import (
    get_integration_service,
)
from services.user.settings import Settings, get_settings

# Set up centralized logging
settings = get_settings()
setup_service_logging(
    service_name="user-management-service",
    log_level=settings.log_level,
    log_format=settings.log_format,
)

logger = logging.getLogger(__name__)


@asynccontextmanager
async def lifespan(app: FastAPI):
    """
    Application lifespan manager.

    Handles startup and shutdown events for database connections
    and other resources.
    """
    settings = get_settings()

    # Startup
    log_service_startup(
        "user-management-service",
        api_frontend_user_key=(
            "configured" if settings.api_frontend_user_key else "missing"
        ),
        api_office_user_key="configured" if settings.api_office_user_key else "missing",
        db_url=settings.db_url_user_management,
        environment=settings.environment,
        debug=settings.debug,
    )

    # Validate required configuration
    if not settings.api_frontend_user_key:
        logger.error("API_FRONTEND_USER_KEY is required but not configured")
        logger.error(
            "Set the API_FRONTEND_USER_KEY environment variable or configure it in settings"
        )
        raise RuntimeError("API_FRONTEND_USER_KEY is required but not configured")

    # Validate required configuration
    if not settings.api_chat_user_key:
        logger.error("API_CHAT_USER_KEY is required but not configured")
        logger.error(
            "Set the API_CHAT_USER_KEY environment variable or configure it in settings"
        )
        raise RuntimeError("API_CHAT_USER_KEY is required but not configured")

    # Configure docs URLs
    if settings.debug:
        app.docs_url = "/docs"
        app.redoc_url = "/redoc"
    else:
        app.docs_url = None
        app.redoc_url = None

    try:
        await create_all_tables()
        logger.info("Database connected successfully")
    except Exception as e:
        logger.error(f"Failed to connect to database: {e}")
        raise

    yield

    # Shutdown
    log_service_shutdown("user-management-service")
    try:
        await close_db()
        logger.info("Database disconnected successfully")
    except Exception as e:
        logger.error(f"Error during database disconnect: {e}")


def create_app() -> FastAPI:
    """
    Factory function to create and configure the FastAPI application.

    This prevents initialization during module import and allows for proper
    configuration based on available settings.
    """
    # Get settings for proper configuration
    settings = get_settings()

    # Create FastAPI application with enhanced configuration
    app = FastAPI(
        title="User Management Service",
        description="Manages user profiles, preferences, and OAuth integrations for the Briefly platform",
        version="0.1.0",
        contact={
            "name": "Briefly Team",
            "email": "support@briefly.ai",
        },
        license_info={
            "name": "Private",
        },
        lifespan=lifespan,
    )

    # Configure middleware (must be done before app starts)
    # Add InputSanitizationMiddleware
    app.add_middleware(
        InputSanitizationMiddleware,
        enabled=True,
        strict_mode=settings.debug,
    )

    # Add CORS middleware
    app.add_middleware(
        CORSMiddleware,
        allow_origins=settings.cors_origins,
        allow_credentials=True,
        allow_methods=["GET", "POST", "PUT", "DELETE", "OPTIONS"],
        allow_headers=["*"],
    )

    # Add security middleware
    app.add_middleware(XSSProtectionMiddleware)

    # Add centralized request logging middleware
    app.middleware("http")(create_request_logging_middleware())

    # Register exception handlers
    register_briefly_exception_handlers(app)

    # Register API routers
    app.include_router(users_router)
    app.include_router(preferences_router)
    app.include_router(integrations_router)
    app.include_router(provider_router)
    app.include_router(internal_router)

    return app


# Global app instance - will be created lazily
_app: FastAPI | None = None


def get_app() -> FastAPI:
    """Get the FastAPI application instance, creating it if necessary."""
    global _app
    if _app is None:
        _app = create_app()
    return _app


# Create a proxy object that defers app creation until first access
class AppProxy:
    """Proxy object that creates the FastAPI app on first access."""

    def __getattr__(self, name):
        return getattr(get_app(), name)

    async def __call__(self, scope, receive, send):
        """ASGI callable interface."""
        app_instance = get_app()
        return await app_instance(scope, receive, send)


# For uvicorn compatibility, we need an app variable at module level
app = AppProxy()


# Global OAuth callback endpoint
@app.get("/oauth/callback")
async def oauth_callback_redirect(
    request: Request,
    code: Optional[str] = None,
    state: Optional[str] = None,
    error: Optional[str] = None,
    error_description: Optional[str] = None,
):
    """
    Global OAuth callback endpoint that handles provider redirects.

    This endpoint receives OAuth callbacks from providers and processes them
    directly using the integration service.

    The state parameter contains information about the user and provider
    that allows us to route the callback correctly.
    """
    try:
        # Get the OAuth config instance
        oauth_config = get_oauth_config()

        # Get the OAuth state from the stored states
        if not state or state not in oauth_config._active_states:
            return JSONResponse(
                status_code=400,
                content={"error": "Invalid or missing OAuth state parameter"},
            )

        oauth_state = oauth_config._active_states[state]
        user_id = oauth_state.user_id
        provider = oauth_state.provider

        # Handle OAuth errors
        if error:
            return JSONResponse(
                status_code=400,
                content={
                    "error": f"OAuth error: {error}",
                    "error_description": error_description or "No description",
                    "provider": provider.value,
                },
            )

        # Validate authorization code is present
        if not code:
            return JSONResponse(
                status_code=400, content={"error": "Missing authorization code"}
            )

        # Complete the OAuth flow using the integration service
        result = await get_integration_service().complete_oauth_flow(
            user_id=user_id,
            provider=provider,
            authorization_code=code,
            state=state,
        )

        if result.success:
            return JSONResponse(
                status_code=200,
                content={
                    "message": f"OAuth flow completed successfully for {provider.value}",
                    "provider": provider.value,
                    "status": result.status.value if result.status else None,
                    "integration_id": result.integration_id,
                },
            )
        else:
            return JSONResponse(
                status_code=400,
                content={
                    "error": f"OAuth flow failed: {result.error}",
                    "provider": provider.value,
                },
            )

    except Exception as e:
        # Use a safe logger that works even if main logger isn't initialized
        safe_logger = logging.getLogger(__name__)
        safe_logger.error(f"OAuth callback error: {e}")
        return JSONResponse(
            status_code=500,
            content={"error": f"Internal server error during OAuth callback: {str(e)}"},
        )


# Load balancer health check endpoints
@app.get(
    "/health",
    tags=["Health"],
    summary="Service health check",
    description="Basic health check for load balancer liveness probes",
    responses={
        200: {
            "description": "Service is healthy and ready to handle requests",
            "content": {
                "application/json": {
                    "example": {
                        "status": "healthy",
                        "service": "user-management",
                        "version": "0.1.0",
                        "timestamp": "2024-01-01T00:00:00Z",
                        "environment": "production",
                        "database": {"status": "healthy"},
                    }
                }
            },
        },
        503: {
            "description": "Service is unhealthy and should not receive traffic",
            "content": {
                "application/json": {
                    "example": {
                        "status": "unhealthy",
                        "service": "user-management",
                        "version": "0.1.0",
                        "timestamp": "2024-01-01T00:00:00Z",
                        "environment": "production",
                        "database": {
                            "status": "error",
                            "error": "Database unavailable",
                        },
                    }
                }
            },
        },
    },
)
async def health_check() -> JSONResponse:
    """
    Basic health check endpoint for load balancer liveness probes.

    This endpoint performs minimal checks to determine if the service
    is alive and can handle requests. Used by load balancers to determine
    if traffic should be routed to this instance.

    Returns:
        dict: Service health status with minimal checks

    Status Codes:
        200: Service is healthy and can handle requests
        503: Service is unhealthy and should not receive traffic
    """
    from datetime import datetime, timezone

    health_status = {
        "status": "healthy",
        "service": "user-management",
        "version": "0.1.0",
        "timestamp": datetime.now(timezone.utc).isoformat(),
        "environment": str(getattr(get_settings(), "environment", "unknown")),
    }

    # Basic database connectivity check
    try:
        async_session = get_async_session()
        async with async_session() as session:
            await session.execute(text("SELECT 1"))
            health_status["database"] = {"status": "healthy"}
    except Exception as e:
        logger.warning(f"Database health check failed: {e}")
        health_status["database"] = {
            "status": "error",
            "error": (
                str(e)
                if getattr(get_settings(), "debug", False)
                else "Database unavailable"
            ),
        }
        health_status["status"] = "unhealthy"

    # Return appropriate HTTP status code
    status_code = (
        status.HTTP_200_OK
        if health_status["status"] == "healthy"
        else status.HTTP_503_SERVICE_UNAVAILABLE
    )

    return JSONResponse(
        status_code=status_code,
        content=health_status,
    )


@app.get(
    "/ready",
    tags=["Health"],
    summary="Service readiness check",
    description="Comprehensive readiness check for load balancer readiness probes",
    responses={
        200: {
            "description": "Service is ready to handle requests",
            "content": {
                "application/json": {
                    "example": {
                        "status": "ready",
                        "service": "user-management",
                        "version": "0.1.0",
                        "timestamp": "2024-01-01T00:00:00Z",
                        "environment": "production",
                        "checks": {
                            "database": {
                                "status": "ready",
                                "response_time_ms": 5.2,
                                "connected": True,
                            },
                            "configuration": {"status": "ready", "issues": []},
                            "dependencies": {
                                "status": "ready",
                                "services": {
                                    "encryption_service": True,
                                    "audit_logging": True,
                                },
                            },
                        },
                        "performance": {"total_check_time_ms": 12.5},
                    }
                }
            },
        },
        503: {
            "description": "Service is not ready to handle requests",
            "content": {
                "application/json": {
                    "example": {
                        "status": "not_ready",
                        "service": "user-management",
                        "version": "0.1.0",
                        "timestamp": "2024-01-01T00:00:00Z",
                        "environment": "production",
                        "checks": {
                            "database": {
                                "status": "not_ready",
                                "connected": False,
                                "error": "Database not connected",
                            },
                            "configuration": {
                                "status": "not_ready",
                                "issues": ["DB_URL_USER_MANAGEMENT not configured"],
                            },
                        },
                    }
                }
            },
        },
    },
)
async def readiness_check() -> JSONResponse:
    """
    Readiness check endpoint for load balancer readiness probes.

    This endpoint performs comprehensive checks to determine if the service
    is ready to handle requests. Used by load balancers and orchestrators
    to determine when to start routing traffic to a new instance.

    Performs deeper health checks including:
    - Database connectivity and query performance
    - Essential service dependencies
    - Configuration validation
    - Resource availability

    Returns:
        dict: Detailed readiness status with comprehensive checks

    Status Codes:
        200: Service is ready to handle requests
        503: Service is not ready (dependencies unavailable, etc.)
    """
    import time
    from datetime import datetime, timezone

    start_time = time.time()
    readiness_status = {
        "status": "ready",
        "service": "user-management",
        "version": "0.1.0",
        "timestamp": datetime.now(timezone.utc).isoformat(),
        "environment": str(getattr(get_settings(), "environment", "unknown")),
        "checks": {},
    }

    # Database readiness check
    try:
        async_session = get_async_session()
        async with async_session() as session:
            db_start = time.time()
            await session.execute(text("SELECT 1"))
            try:
                await session.execute(text("SELECT COUNT(*) FROM users LIMIT 1"))
            except Exception as table_error:
                # In test environments, try to create tables if they don't exist
                if (
                    os.environ.get("PYTEST_CURRENT_TEST") is not None
                    or "pytest" in str(table_error).lower()
                ):
                    try:
                        await create_all_tables()
                        await session.execute(
                            text("SELECT COUNT(*) FROM users LIMIT 1")
                        )
                    except Exception:
                        raise Exception(
                            "Database tables not initialized (run alembic upgrade head)"
                        )
                else:
                    raise Exception(
                        "Database tables not initialized (run alembic upgrade head)"
                    )
            db_duration = (time.time() - db_start) * 1000
            readiness_status["checks"]["database"] = {
                "status": "ready",
                "response_time_ms": round(db_duration, 2),
                "connected": True,
            }
        readiness_status["status"] = "ready"
    except Exception as e:
        logger.warning(f"Database readiness check failed: {e}")
        readiness_status["checks"]["database"] = {
            "status": "not_ready",
            "connected": False,
            "error": (
                str(e)
                if getattr(get_settings(), "debug", False)
                else "Database check failed"
            ),
        }
        readiness_status["status"] = "not_ready"

    # Configuration check
    config_issues = []
    current_settings = Settings()
    db_url = getattr(current_settings, "db_url_user_management", None)
    if not db_url:
        config_issues.append("DB_URL_USER_MANAGEMENT not configured")

    # In test environments, be more lenient with configuration requirements
    is_test_env = (
        getattr(current_settings, "environment", "").lower() in ["test", "testing"]
        or os.environ.get("PYTEST_CURRENT_TEST") is not None
        or any(
            "pytest" in module for module in globals().get("__name__", "").split(".")
        )
    )

    if not is_test_env:
<<<<<<< HEAD
        if not getattr(current_settings, "nextauth_secret_key", None):
            config_issues.append("NEXTAUTH_SECRET_KEY not configured")
=======
>>>>>>> aaacf5ad
        if not getattr(current_settings, "token_encryption_salt", None):
            config_issues.append("TOKEN_ENCRYPTION_SALT not configured")
        if not getattr(current_settings, "api_frontend_user_key", None):
            config_issues.append("API_FRONTEND_USER_KEY not configured")

    readiness_status["checks"]["configuration"] = {
        "status": "ready" if not config_issues else "not_ready",
        "issues": config_issues,
    }

    if config_issues:
        readiness_status["status"] = "not_ready"

    # Service dependencies check
    dependencies = {
        "encryption_service": True,  # Always available as it's internal
        "audit_logging": True,  # Always available as it's internal
    }

    readiness_status["checks"]["dependencies"] = {
        "status": "ready",
        "services": dependencies,
    }

    # Performance metrics
    total_duration = (time.time() - start_time) * 1000
    readiness_status["performance"] = {
        "total_check_time_ms": round(total_duration, 2),
    }

    # Return appropriate HTTP status code
    status_code = (
        status.HTTP_200_OK
        if readiness_status["status"] == "ready"
        else status.HTTP_503_SERVICE_UNAVAILABLE
    )

    return JSONResponse(
        status_code=status_code,
        content=readiness_status,
    )


if __name__ == "__main__":
    import uvicorn

    uvicorn.run(
        "main:app",
        host="0.0.0.0",
        port=8001,
        reload=get_settings().debug,
        log_level="info" if not get_settings().debug else "debug",
    )<|MERGE_RESOLUTION|>--- conflicted
+++ resolved
@@ -555,11 +555,6 @@
     )
 
     if not is_test_env:
-<<<<<<< HEAD
-        if not getattr(current_settings, "nextauth_secret_key", None):
-            config_issues.append("NEXTAUTH_SECRET_KEY not configured")
-=======
->>>>>>> aaacf5ad
         if not getattr(current_settings, "token_encryption_salt", None):
             config_issues.append("TOKEN_ENCRYPTION_SALT not configured")
         if not getattr(current_settings, "api_frontend_user_key", None):
