--- conflicted
+++ resolved
@@ -58,25 +58,6 @@
         description="Base64-encoded service salt for token encryption key derivation",
     )
 
-<<<<<<< HEAD
-    # NextAuth Configuration
-    nextauth_secret_key: Optional[str] = Field(
-        default=None, description="NextAuth secret key for JWT validation"
-    )
-    nextauth_webhook_secret: Optional[str] = Field(
-        default=None, description="NextAuth webhook secret for signature verification"
-    )
-    nextauth_jwt_key: Optional[str] = Field(
-        default=None,
-        description="NextAuth JWKS public key for networkless JWT verification",
-    )
-    jwt_verify_signature: bool = Field(
-        default=True,
-        description="Enable JWT signature verification (requires NextAuth public key)",
-    )
-
-=======
->>>>>>> aaacf5ad
     # Redis Configuration (for caching and background jobs)
     redis_url: str = Field(
         default="redis://localhost:6379", description="Redis connection string"
