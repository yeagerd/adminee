--- conflicted
+++ resolved
@@ -186,13 +186,7 @@
     @pytest.mark.asyncio
     async def test_get_email_messages_missing_user_id(self, client):
         """Test email messages without X-User-Id header."""
-<<<<<<< HEAD
         response = client.get("/v1/email/messages")
-=======
-        # Include API key but not user ID
-        headers = {"X-API-Key": "test-frontend-office-key"}
-        response = client.get("/email/messages", headers=headers)
->>>>>>> beef326e
 
         assert response.status_code == 422  # Validation error
 
