"""
Token encryption implementation for User Management Service.

Provides secure encryption and decryption of OAuth tokens and sensitive data
using AES-256-GCM encryption with user-specific keys derived via PBKDF2.
"""

import base64
import os
from typing import Optional, Tuple

import structlog
from cryptography.hazmat.primitives import hashes
from cryptography.hazmat.primitives.ciphers.aead import AESGCM
from cryptography.hazmat.primitives.kdf.pbkdf2 import PBKDF2HMAC

from ..exceptions import EncryptionException
from ..settings import Settings

# Set up logging
logger = structlog.get_logger(__name__)

# Constants
KEY_LENGTH = 32  # 256 bits for AES-256
SALT_LENGTH = 16  # 128 bits
NONCE_LENGTH = 12  # 96 bits for GCM
TAG_LENGTH = 16  # 128 bits for GCM authentication tag
PBKDF2_ITERATIONS = 100000  # OWASP recommended minimum
KEY_VERSION = 1  # For key rotation support


class TokenEncryption:
    """
    Token encryption service using AES-256-GCM with user-specific keys.

    Features:
    - User-specific encryption keys derived from user ID and service salt
    - AES-256-GCM authenticated encryption for integrity and confidentiality
    - PBKDF2 key derivation with configurable iterations
    - Key versioning for rotation support
    - Secure random salt and nonce generation
    """

    def __init__(self, settings: Optional[Settings] = None):
        """
        Initialize the token encryption service.

        Args:
            settings: Application settings for encryption configuration
        """
        self.settings = settings or Settings()
        self._service_salt = self._get_service_salt()
        logger.info("Token encryption service initialized", key_version=KEY_VERSION)

    def _get_service_salt(self) -> bytes:
        """
        Get or generate the service-wide salt for key derivation.

        Returns:
            Service salt as bytes

        Raises:
            EncryptionException: If salt cannot be obtained
        """
        # In production, this should come from a secure key management service
        salt_b64 = self.settings.encryption_service_salt
        if not salt_b64:
            logger.error("Failed to get service salt")
            raise EncryptionException("Failed to initialize encryption service")
        try:
<<<<<<< HEAD
            return base64.b64decode(salt_b64)
=======
            # In production, this should come from a secure key management service
            # For now, use environment variable or generate deterministic salt
            salt_b64 = self.settings.token_encryption_salt
            if salt_b64:
                return base64.b64decode(salt_b64)

            # Generate deterministic salt from service name for development
            # WARNING: This is not secure for production use
            service_name = "briefly-user-management"
            return service_name.encode("utf-8").ljust(SALT_LENGTH, b"\x00")[
                :SALT_LENGTH
            ]
>>>>>>> c19fd62b

        except Exception as e:
            logger.error("Failed to get service salt", error=str(e))
            raise EncryptionException(
                "Failed to initialize encryption service", {"error": str(e)}
            )

    def derive_user_key(self, user_id: str, version: int = KEY_VERSION) -> bytes:
        """
        Derive a user-specific encryption key using PBKDF2.

        Args:
            user_id: User identifier for key derivation
            version: Key version for rotation support

        Returns:
            32-byte encryption key

        Raises:
            EncryptionException: If key derivation fails
        """
        try:
            logger.debug("Deriving user key", user_id=user_id, version=version)

            # Create user-specific salt by combining service salt with user ID and version
            version_bytes = f"{user_id}:{version}".encode("utf-8")
            user_salt = self._service_salt + version_bytes
            # Hash to ensure consistent length and distribution
            import hashlib

            user_salt = hashlib.sha256(user_salt).digest()[:SALT_LENGTH]

            # Derive key using PBKDF2
            kdf = PBKDF2HMAC(
                algorithm=hashes.SHA256(),
                length=KEY_LENGTH,
                salt=user_salt,
                iterations=PBKDF2_ITERATIONS,
            )

            # Use user ID as password input
            password = user_id.encode("utf-8")
            key = kdf.derive(password)

            logger.debug("Successfully derived user key", user_id=user_id)
            return key

        except Exception as e:
            logger.error("Key derivation failed", user_id=user_id, error=str(e))
            raise EncryptionException(
                f"Failed to derive encryption key for user {user_id}",
                {"user_id": user_id, "error": str(e)},
            )

    def encrypt_token(
        self, token: str, user_id: str, additional_data: Optional[str] = None
    ) -> str:
        """
        Encrypt a token using user-specific key and AES-256-GCM.

        Args:
            token: Token string to encrypt
            user_id: User ID for key derivation
            additional_data: Optional additional authenticated data

        Returns:
            Base64-encoded encrypted token with embedded metadata

        Raises:
            EncryptionException: If encryption fails
        """
        try:
            logger.debug("Encrypting token", user_id=user_id)

            if not token:
                raise ValueError("Token cannot be empty")

            # Derive user-specific key
            key = self.derive_user_key(user_id)

            # Generate random nonce
            nonce = os.urandom(NONCE_LENGTH)

            # Initialize AES-GCM cipher
            aesgcm = AESGCM(key)

            # Prepare additional authenticated data
            aad = additional_data.encode("utf-8") if additional_data else None

            # Encrypt token
            ciphertext = aesgcm.encrypt(nonce, token.encode("utf-8"), aad)

            # Package: version(1) + nonce(12) + ciphertext+tag
            encrypted_data = bytes([KEY_VERSION]) + nonce + ciphertext

            # Encode as base64 for storage
            encrypted_b64 = base64.b64encode(encrypted_data).decode("utf-8")

            logger.info("Token encrypted successfully", user_id=user_id)
            return encrypted_b64

        except Exception as e:
            logger.error("Token encryption failed", user_id=user_id, error=str(e))
            raise EncryptionException(
                f"Failed to encrypt token for user {user_id}",
                {"user_id": user_id, "error": str(e)},
            )

    def decrypt_token(
        self, encrypted_token: str, user_id: str, additional_data: Optional[str] = None
    ) -> str:
        """
        Decrypt a token using user-specific key and AES-256-GCM.

        Args:
            encrypted_token: Base64-encoded encrypted token
            user_id: User ID for key derivation
            additional_data: Optional additional authenticated data

        Returns:
            Decrypted token string

        Raises:
            EncryptionException: If decryption fails
        """
        try:
            logger.debug("Decrypting token", user_id=user_id)

            if not encrypted_token:
                raise ValueError("Encrypted token cannot be empty")

            # Decode from base64
            try:
                encrypted_data = base64.b64decode(encrypted_token)
            except Exception as e:
                raise ValueError(f"Invalid base64 encoding: {e}")

            # Validate minimum length: version(1) + nonce(12) + tag(16) = 29
            if len(encrypted_data) < 29:
                raise ValueError("Encrypted data too short")

            # Extract components
            version = encrypted_data[0]
            nonce = encrypted_data[1 : 1 + NONCE_LENGTH]
            ciphertext = encrypted_data[1 + NONCE_LENGTH :]

            # Validate version
            if version != KEY_VERSION:
                logger.warning(
                    "Unsupported key version", version=version, user_id=user_id
                )
                # For now, try to decrypt with current version
                # In production, implement key rotation logic

            # Derive user-specific key (using version from encrypted data)
            key = self.derive_user_key(user_id, version)

            # Initialize AES-GCM cipher
            aesgcm = AESGCM(key)

            # Prepare additional authenticated data
            aad = additional_data.encode("utf-8") if additional_data else None

            # Decrypt token
            plaintext = aesgcm.decrypt(nonce, ciphertext, aad)

            # Decode to string
            token = plaintext.decode("utf-8")

            logger.info("Token decrypted successfully", user_id=user_id)
            return token

        except Exception as e:
            logger.error("Token decryption failed", user_id=user_id, error=str(e))
            raise EncryptionException(
                f"Failed to decrypt token for user {user_id}",
                {"user_id": user_id, "error": str(e)},
            )

    def rotate_user_key(self, user_id: str, old_token: str) -> Tuple[str, int]:
        """
        Rotate encryption key for a user by re-encrypting with new version.

        Args:
            user_id: User ID for key rotation
            old_token: Encrypted token to migrate

        Returns:
            Tuple of (new_encrypted_token, new_version)

        Raises:
            EncryptionException: If key rotation fails
        """
        try:
            logger.info("Rotating user key", user_id=user_id)

            # Decrypt with old key
            decrypted_token = self.decrypt_token(old_token, user_id)

            # Re-encrypt with new version
            new_version = KEY_VERSION + 1
            new_key = self.derive_user_key(user_id, new_version)

            # Generate new nonce
            nonce = os.urandom(NONCE_LENGTH)

            # Encrypt with new key
            aesgcm = AESGCM(new_key)
            ciphertext = aesgcm.encrypt(nonce, decrypted_token.encode("utf-8"), None)

            # Package with new version
            encrypted_data = bytes([new_version]) + nonce + ciphertext
            new_encrypted_token = base64.b64encode(encrypted_data).decode("utf-8")

            logger.info(
                "User key rotated successfully",
                user_id=user_id,
                new_version=new_version,
            )
            return new_encrypted_token, new_version

        except Exception as e:
            logger.error("Key rotation failed", user_id=user_id, error=str(e))
            raise EncryptionException(
                f"Failed to rotate key for user {user_id}",
                {"user_id": user_id, "error": str(e)},
            )

    def is_encrypted(self, token: str) -> bool:
        """
        Check if a token string appears to be encrypted.

        Args:
            token: Token string to check

        Returns:
            True if token appears encrypted, False otherwise
        """
        try:
            # Try to decode as base64
            data = base64.b64decode(token)

            # Check minimum length and version byte
            if len(data) >= 29 and data[0] in [KEY_VERSION]:
                return True

        except Exception:
            pass

        return False<|MERGE_RESOLUTION|>--- conflicted
+++ resolved
@@ -63,27 +63,12 @@
             EncryptionException: If salt cannot be obtained
         """
         # In production, this should come from a secure key management service
-        salt_b64 = self.settings.encryption_service_salt
+        salt_b64 = self.settings.token_encryption_salt
         if not salt_b64:
             logger.error("Failed to get service salt")
             raise EncryptionException("Failed to initialize encryption service")
         try:
-<<<<<<< HEAD
             return base64.b64decode(salt_b64)
-=======
-            # In production, this should come from a secure key management service
-            # For now, use environment variable or generate deterministic salt
-            salt_b64 = self.settings.token_encryption_salt
-            if salt_b64:
-                return base64.b64decode(salt_b64)
-
-            # Generate deterministic salt from service name for development
-            # WARNING: This is not secure for production use
-            service_name = "briefly-user-management"
-            return service_name.encode("utf-8").ljust(SALT_LENGTH, b"\x00")[
-                :SALT_LENGTH
-            ]
->>>>>>> c19fd62b
 
         except Exception as e:
             logger.error("Failed to get service salt", error=str(e))
