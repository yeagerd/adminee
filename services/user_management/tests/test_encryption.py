--- conflicted
+++ resolved
@@ -66,21 +66,10 @@
 
     def test_service_salt_default_fallback(self):
         """Test service salt fallback when not provided."""
-<<<<<<< HEAD
         settings = Settings(encryption_service_salt=None)
         # Expect this to raise due to the missing salt
         with pytest.raises(EncryptionException):
             _ = TokenEncryption(settings)
-=======
-        settings = Settings(token_encryption_salt=None)
-        service = TokenEncryption(settings)
-
-        # Should generate deterministic salt from service name
-        expected_salt = "briefly-user-management".encode("utf-8").ljust(16, b"\x00")[
-            :16
-        ]
-        assert service._service_salt == expected_salt
->>>>>>> c19fd62b
 
     def test_derive_user_key_consistency(self, encryption_service):
         """Test that user key derivation is consistent for same inputs."""
