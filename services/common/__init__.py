--- conflicted
+++ resolved
@@ -11,8 +11,7 @@
     get_secret,
     get_token_encryption_salt,
 )
-<<<<<<< HEAD
-from .pagination import (
+from services.common.pagination import (
     BaseCursorPagination,
     CursorData,
     CursorPaginationRequest,
@@ -21,11 +20,8 @@
     PaginationConfig,
     TokenManager,
 )
-from .settings import PaginationSettings
-from .telemetry import (
-=======
+from services.common.settings import PaginationSettings
 from services.common.telemetry import (
->>>>>>> a1c6a5f9
     add_span_attributes,
     get_tracer,
     record_exception,
