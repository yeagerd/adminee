--- conflicted
+++ resolved
@@ -209,21 +209,19 @@
             ],
         )
 
-<<<<<<< HEAD
         # Store thread_id using object.__setattr__ to bypass Pydantic validation
         object.__setattr__(self, "_thread_id", str(thread_id))
 
-        logger.info(
+        logger.debug(
             f"CoordinatorAgent initialized as main orchestrator with thread_id={self._thread_id}"
         )
+
 
     @property
     def thread_id(self) -> str:
         """Get the thread_id for this agent."""
         return getattr(self, "_thread_id")
-=======
-        logger.debug("CoordinatorAgent initialized as main orchestrator")
->>>>>>> 57673cac
+
 
     def _create_coordinator_tools(self) -> List[FunctionTool]:
         """Create coordinator-specific tools."""
