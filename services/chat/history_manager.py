--- conflicted
+++ resolved
@@ -430,33 +430,6 @@
     thread_id: Optional[int] = None,
 ) -> UserDraft:
     async with get_async_session_factory()() as session:
-        # Check for existing draft for this user, thread, and type
-<<<<<<< HEAD
-        query = select(UserDraft).where(
-            UserDraft.user_id == user_id,
-            UserDraft.type == draft_type,
-            UserDraft.thread_id == thread_id,
-        )
-        result = await session.execute(query)
-        existing_draft = result.scalar_one_or_none()
-        if existing_draft:
-            existing_draft.content = content
-            existing_draft.draft_metadata = metadata
-            existing_draft.updated_at = datetime.datetime.now(datetime.timezone.utc)
-            await session.commit()
-            await session.refresh(existing_draft)
-            return existing_draft
-        draft = UserDraft(
-            user_id=user_id,
-            type=draft_type,
-            content=content,
-            draft_metadata=metadata,
-            thread_id=thread_id,
-        )
-        session.add(draft)
-        await session.commit()
-        await session.refresh(draft)
-=======
         result = await session.execute(
             select(UserDraft).where(
                 UserDraft.user_id == user_id,
@@ -482,7 +455,6 @@
             session.add(draft)
             await session.commit()
             await session.refresh(draft)
->>>>>>> fe499fdc
         if draft.id is None:
             raise RuntimeError(
                 f"Failed to create user draft for user {user_id}: "
