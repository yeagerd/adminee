# Dockerfile for chat Service (Python/FastAPI)

# Use an official Python runtime as a parent image
FROM python:3.11-slim-bullseye

# Set environment variables
ENV PYTHONDONTWRITEBYTECODE 1
ENV PYTHONUNBUFFERED 1

# Set work directory
WORKDIR /app/chat-service

# Install system dependencies
RUN apt-get update \
    && apt-get install -y --no-install-recommends \
        curl \
    && rm -rf /var/lib/apt/lists/*

# Install Python dependencies
# First, copy only the requirements file to leverage Docker cache
COPY services/chat_service/requirements.txt /tmp/requirements.txt
RUN pip install --no-cache-dir -r /tmp/requirements.txt

# Copy the rest of the application code for the chat service
COPY services/chat_service/ /app/chat-service/

# Expose the port the app runs on (e.g., 8000 for FastAPI)
EXPOSE 8000

# Health check
HEALTHCHECK --interval=30s --timeout=30s --start-period=5s --retries=3 \
    CMD curl -f http://localhost:8000/health || exit 1

# Define the command to run the application
<<<<<<< HEAD
ENTRYPOINT ["opentelemetry-instrument"]
=======
>>>>>>> 7950ac1d
CMD ["uvicorn", "main:app", "--host", "0.0.0.0", "--port", "8000"]<|MERGE_RESOLUTION|>--- conflicted
+++ resolved
@@ -32,8 +32,4 @@
     CMD curl -f http://localhost:8000/health || exit 1
 
 # Define the command to run the application
-<<<<<<< HEAD
-ENTRYPOINT ["opentelemetry-instrument"]
-=======
->>>>>>> 7950ac1d
-CMD ["uvicorn", "main:app", "--host", "0.0.0.0", "--port", "8000"]+CMD ["opentelemetry-instrument", "uvicorn", "main:app", "--host", "0.0.0.0", "--port", "8000"]