--- conflicted
+++ resolved
@@ -309,12 +309,9 @@
     '/api/email': process.env.OFFICE_SERVICE_URL || 'http://127.0.0.1:8003',
     '/api/files': process.env.OFFICE_SERVICE_URL || 'http://127.0.0.1:8003',
     '/api/drafts': process.env.CHAT_SERVICE_URL || 'http://127.0.0.1:8002',
-<<<<<<< HEAD
+    '/api/packages': process.env.SHIPMENTS_SERVICE_URL || 'http://127.0.0.1:8004',
     '/api/meetings': process.env.MEETINGS_SERVICE_URL || 'http://127.0.0.1:8005',
-    '/api/public/polls': process.env.MEETINGS_SERVICE_URL || 'http://127.0.0.1:8005', // Fixed: should use meetings service, not office service
-=======
-    '/api/packages': process.env.SHIPMENTS_SERVICE_URL || 'http://127.0.0.1:8004',
->>>>>>> 841d7949
+    '/api/public/polls': process.env.MEETINGS_SERVICE_URL || 'http://127.0.0.1:8005',
 };
 
 // Create proxy middleware factory
@@ -423,15 +420,12 @@
 app.use('/api/files/*', validateAuth, standardLimiter, createServiceProxy(serviceRoutes['/api/files'], { '^/api/files': '/files' }));
 app.use('/api/drafts', validateAuth, standardLimiter, createServiceProxy(serviceRoutes['/api/drafts'], { '^/api/drafts': '/chat/drafts' }));
 app.use('/api/drafts/*', validateAuth, standardLimiter, createServiceProxy(serviceRoutes['/api/drafts'], { '^/api/drafts': '/chat/drafts' }));
-<<<<<<< HEAD
 app.use('/api/meetings', validateAuth, standardLimiter, createServiceProxy(serviceRoutes['/api/meetings'], { '^/api/meetings': '/api/meetings' }));
 app.use('/api/meetings/*', validateAuth, standardLimiter, createServiceProxy(serviceRoutes['/api/meetings'], { '^/api/meetings': '/api/meetings' }));
 app.use('/api/public/polls', standardLimiter, createServiceProxy(serviceRoutes['/api/public/polls'], { '^/api/public/polls': '/api/public/polls' }));
 app.use('/api/public/polls/*', standardLimiter, createServiceProxy(serviceRoutes['/api/public/polls'], { '^/api/public/polls': '/api/public/polls' }));
-=======
 app.use('/api/packages', validateAuth, standardLimiter, createServiceProxy(serviceRoutes['/api/packages'], { '^/api/packages': '/api/packages' }));
 app.use('/api/packages/*', validateAuth, standardLimiter, createServiceProxy(serviceRoutes['/api/packages'], { '^/api/packages': '/api/packages' }));
->>>>>>> 841d7949
 
 // Fallback for other API routes (default to user service)
 app.use('/api', validateAuth, standardLimiter, createServiceProxy(serviceRoutes['/api/users'], { '^/api': '' }));
@@ -463,12 +457,9 @@
     logger.info(`  /api/email    → ${serviceRoutes['/api/email']}`);
     logger.info(`  /api/files    → ${serviceRoutes['/api/files']}`);
     logger.info(`  /api/drafts     → ${serviceRoutes['/api/drafts']}`);
-<<<<<<< HEAD
     logger.info(`  /api/meetings → ${serviceRoutes['/api/meetings']}`);
     logger.info(`  /api/public/polls → ${serviceRoutes['/api/public/polls']}`);
-=======
     logger.info(`  /api/packages → ${serviceRoutes['/api/packages']}`);
->>>>>>> 841d7949
 });
 
 // Handle WebSocket upgrades
@@ -484,16 +475,13 @@
     if (path.startsWith('/api/chat')) {
         targetService = serviceRoutes['/api/chat'];
     } else if (path.startsWith('/api/calendar') || path.startsWith('/api/email') || path.startsWith('/api/files')) {
-        targetService = serviceRoutes['/api/calendar']; // All office service endpoints
-<<<<<<< HEAD
+        targetService = serviceRoutes['/api/calendar'];
     } else if (path.startsWith('/api/meetings')) {
         targetService = serviceRoutes['/api/meetings'];
     } else if (path.startsWith('/api/public/polls')) {
         targetService = serviceRoutes['/api/public/polls'];
-=======
     } else if (path.startsWith('/api/packages')) {
-        targetService = serviceRoutes['/api/packages']; // Shipments service
->>>>>>> 841d7949
+        targetService = serviceRoutes['/api/packages'];
     }
 
     // Create proxy for WebSocket
