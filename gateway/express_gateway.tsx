--- conflicted
+++ resolved
@@ -1,7 +1,16 @@
-<<<<<<< HEAD
-// Add Node.js types for require and process
 // @ts-nocheck
-const winston = require('winston');
+import cookieParser from 'cookie-parser';
+import cors from 'cors';
+import dotenv from 'dotenv';
+import express from 'express';
+import rateLimit from 'express-rate-limit';
+import fs from 'fs';
+import helmet from 'helmet';
+import { createProxyMiddleware } from 'http-proxy-middleware';
+import jwt from 'jsonwebtoken';
+import path from 'path';
+import { fileURLToPath } from 'url';
+import winston from 'winston';
 
 // Create a logger instance
 const logger = winston.createLogger({
@@ -10,22 +19,12 @@
         winston.format.timestamp({
             format: 'YYYY-MM-DD HH:mm:ss,SSS'
         }),
-        winston.format.printf(info => `${info.timestamp} - ${info.level.toUpperCase()} - ${info.message}`)
+        winston.format.printf((info: any) => `${info.timestamp} - ${info.level.toUpperCase()} - ${info.message}`)
     ),
     transports: [
         new winston.transports.Console()
     ]
 });
-
-// Load environment variables from .env file
-const path = require('path');
-const fs = require('fs');
-=======
-import dotenv from 'dotenv';
-import fs from 'fs';
-import path from 'path';
-import { fileURLToPath } from 'url';
->>>>>>> b9114a17
 
 const __filename = fileURLToPath(import.meta.url);
 const __dirname = path.dirname(__filename);
@@ -93,14 +92,6 @@
 
 logger.info('✅ Environment loaded successfully');
 
-import cookieParser from 'cookie-parser';
-import cors from 'cors';
-import express from 'express';
-import rateLimit from 'express-rate-limit';
-import helmet from 'helmet';
-import { createProxyMiddleware } from 'http-proxy-middleware';
-import jwt from 'jsonwebtoken';
-
 const app = express();
 
 // Security middleware
@@ -124,7 +115,7 @@
     standardHeaders: true,
     legacyHeaders: false,
     skipSuccessfulRequests: false,
-    keyGenerator: (req) => {
+    keyGenerator: (req: any) => {
         // Use user ID if available, otherwise IP
         return req.user?.sub || req.ip;
     }
@@ -137,13 +128,13 @@
     standardHeaders: true,
     legacyHeaders: false,
     skipSuccessfulRequests: false,
-    keyGenerator: (req) => {
+    keyGenerator: (req: any) => {
         return req.user?.sub || req.ip;
     }
 });
 
 // Malicious traffic filtering middleware
-const maliciousTrafficFilter = (req, res, next) => {
+const maliciousTrafficFilter = (req: any, res: any, next: any) => {
     const userAgent = req.headers['user-agent'] || '';
     const contentType = req.headers['content-type'] || '';
     const contentLength = parseInt(req.headers['content-length'] || '0');
@@ -205,7 +196,7 @@
 app.use(cookieParser());
 
 // Enhanced JWT validation middleware
-const validateAuth = async (req, res, next) => {
+const validateAuth = async (req: any, res: any, next: any) => {
     try {
         let token;
 
@@ -227,7 +218,7 @@
         }
 
         // Verify JWT token
-        const payload = jwt.verify(token, process.env.NEXTAUTH_SECRET);
+        const payload = jwt.verify(token, process.env.NEXTAUTH_SECRET as string);
 
         // Additional token validation
         const now = Math.floor(Date.now() / 1000);
@@ -250,7 +241,7 @@
         logger.info(`Authenticated request: ${req.method} ${req.path} - User: ${payload.sub || payload.email}`);
 
         next();
-    } catch (err) {
+    } catch (err: any) {
         logger.error('Auth validation error:', err.message);
         return res.status(401).json({ error: 'Invalid or expired token' });
     }
@@ -290,17 +281,17 @@
         pathRewrite,
 
         // Handle proxy requests
-        onProxyReq: (proxyReq, req, res) => {
+        onProxyReq: (proxyReq: any, req: any, res: any) => {
             // Add service API key for backend authentication
             if (targetUrl.includes('8001')) {
                 // User service
-                proxyReq.setHeader('X-API-Key', process.env.API_FRONTEND_USER_KEY);
+                proxyReq.setHeader('X-API-Key', process.env.API_FRONTEND_USER_KEY || '');
             } else if (targetUrl.includes('8002')) {
                 // Chat service
-                proxyReq.setHeader('X-API-Key', process.env.API_FRONTEND_CHAT_KEY);
+                proxyReq.setHeader('X-API-Key', process.env.API_FRONTEND_CHAT_KEY || '');
             } else if (targetUrl.includes('8003')) {
                 // Office service
-                proxyReq.setHeader('X-API-Key', process.env.API_FRONTEND_OFFICE_KEY);
+                proxyReq.setHeader('X-API-Key', process.env.API_FRONTEND_OFFICE_KEY || '');
             }
 
             // Forward user identity to backend
@@ -330,11 +321,11 @@
         },
 
         // Handle proxy responses
-        onProxyRes: (proxyRes, req, res) => {
+        onProxyRes: (proxyRes: any, req: any, res: any) => {
             // Handle Server-Sent Events - disable buffering
             if (proxyRes.headers['content-type']?.includes('text/event-stream')) {
                 logger.info('Handling SSE stream');
-                res.writeHead(proxyRes.statusCode, {
+                res.writeHead(proxyRes.statusCode || 200, {
                     ...proxyRes.headers,
                     'Cache-Control': 'no-cache',
                     'Connection': 'keep-alive',
@@ -350,13 +341,13 @@
         },
 
         // Handle WebSocket upgrades
-        onProxyReqWs: (proxyReq, req, socket, options, head) => {
+        onProxyReqWs: (proxyReq: any, req: any, socket: any, options: any, head: any) => {
             logger.info('WebSocket upgrade request');
             // You could add WebSocket-specific auth here if needed
         },
 
         // Error handling
-        onError: (err, req, res) => {
+        onError: (err: any, req: any, res: any) => {
             logger.error(`Proxy error to ${targetUrl}:`, err.message);
             if (!res.headersSent) {
                 res.status(500).json({
@@ -392,7 +383,7 @@
 });
 
 // Global error handler
-app.use((err, req, res, next) => {
+app.use((err: any, req: any, res: any, next: any) => {
     logger.error('Global error:', err);
     res.status(500).json({
         error: 'Internal server error',
@@ -416,11 +407,11 @@
 });
 
 // Handle WebSocket upgrades
-server.on('upgrade', (request, socket, head) => {
+server.on('upgrade', (request: any, socket: any, head: any) => {
     logger.info('WebSocket upgrade event');
 
     // Route WebSocket connections based on path
-    const url = new URL(request.url, `http://${request.headers.host}`);
+    const url = new URL(request.url || '', `http://${request.headers.host}`);
     const path = url.pathname;
 
     let targetService = serviceRoutes['/api/users']; // Default to user service
@@ -433,7 +424,12 @@
 
     // Create proxy for WebSocket
     const wsProxy = createServiceProxy(targetService);
-    wsProxy.upgrade(request, socket, head);
+    if (wsProxy && typeof wsProxy.upgrade === 'function') {
+        wsProxy.upgrade(request, socket, head);
+    } else {
+        logger.error('WebSocket proxy upgrade function not available');
+        socket.destroy();
+    }
 });
 
 // Graceful shutdown
