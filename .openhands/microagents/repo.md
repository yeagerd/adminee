--- conflicted
+++ resolved
@@ -67,13 +67,8 @@
 - Git
 
 ### Environment Variables
-<<<<<<< HEAD
 Copy `.env.example` to `.env` and configure:
 - `DB_URL_*` - PostgreSQL connection string
-=======
-Copy `.example.env` to `.env` and configure:
-- `DATABASE_URL` - PostgreSQL connection string
->>>>>>> cb769796
 - `PINECONE_API_KEY` - Pinecone API key
 - `PINECONE_ENVIRONMENT` - Pinecone environment
 - `AZURE_AD_CLIENT_ID`, `AZURE_AD_CLIENT_SECRET`, `AZURE_AD_TENANT_ID` - Microsoft OAuth
