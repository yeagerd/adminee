--- conflicted
+++ resolved
@@ -2,7 +2,6 @@
 
 This directory contains utility scripts for managing the Briefly platform.
 
-<<<<<<< HEAD
 ## Redis Management Scripts
 
 ### Redis Management: `redis.sh`
@@ -53,7 +52,7 @@
 
 **Prerequisites:**
 - Docker running
-=======
+
 ## Vespa Management Scripts
 
 ### Vespa Management: `vespa.sh`
@@ -112,7 +111,6 @@
 **Prerequisites:**
 - Docker running
 - Vespa configuration files in `vespa/` directory
->>>>>>> db48fa5c
 
 ## PubSub Management Scripts
 
