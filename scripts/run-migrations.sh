#!/bin/bash
set -e

# Set working directory to the project root (one level up from scripts/)
SCRIPT_DIR="$(cd "$(dirname "${BASH_SOURCE[0]}")" && pwd)"
PROJECT_ROOT="$(dirname "$SCRIPT_DIR")"
cd "$PROJECT_ROOT"

# Parse command line arguments
CHECK_ONLY=false
ENV_FILE=""
while [[ $# -gt 0 ]]; do
    case $1 in
        --check)
            CHECK_ONLY=true
            shift
            ;;
        --env-file)
            ENV_FILE="$2"
            shift 2
            ;;
        -h|--help)
            echo "Usage: $0 [OPTIONS]"
            echo ""
            echo "Options:"
            echo "  --check            Check migration status without running migrations"
            echo "  --env-file FILE    REQUIRED: Environment file with database passwords"
            echo "  -h, --help         Show this help message"
            echo ""
            echo "Examples:"
            echo "  $0 --env-file .env.postgres.local                    # Run migrations"
            echo "  $0 --check --env-file .env.postgres.local           # Check status"
            echo "  $0 --env-file .env.postgres.staging                 # Run on staging"
            exit 0
            ;;
        *)
            echo "Unknown option: $1"
            echo "Use --help for usage information"
            exit 1
            ;;
    esac
done

# Validate environment file
if [ -z "$ENV_FILE" ]; then
    echo "❌ Error: Environment file is required for security"
    echo "   Please provide an environment file with database passwords"
    echo "   Example: $0 --env-file .env.postgres.local"
    echo ""
    echo "   Available environment files:"
    ls -1 .env.postgres.* 2>/dev/null | sed 's/.*\.env\.postgres\.//' | sort || echo "   No environment files found in repo root"
    exit 1
fi

if [ ! -f "$ENV_FILE" ]; then
    echo "❌ Error: Environment file not found: $ENV_FILE"
    echo "Available environment files:"
    ls -1 .env.postgres.* 2>/dev/null | sed 's/.*\.env\.postgres\.//' | sort || echo "   No environment files found in repo root"
    exit 1
fi

echo "📄 Using environment file: $ENV_FILE"

# Load environment variables from the provided file
echo "📄 Loading environment from: $ENV_FILE"
source "$ENV_FILE"

# Set up database URLs using environment variables
export POSTGRES_HOST=localhost
export POSTGRES_PORT=5432

# Service-specific database URLs using environment passwords
export DB_URL_USER=postgresql://briefly_user_service:${BRIEFLY_USER_SERVICE_PASSWORD:-briefly_user_pass}@localhost:5432/briefly_user
export DB_URL_MEETINGS=postgresql://briefly_meetings_service:${BRIEFLY_MEETINGS_SERVICE_PASSWORD:-briefly_meetings_pass}@localhost:5432/briefly_meetings
export DB_URL_SHIPMENTS=postgresql://briefly_shipments_service:${BRIEFLY_SHIPMENTS_SERVICE_PASSWORD:-briefly_shipments_pass}@localhost:5432/briefly_shipments
export DB_URL_OFFICE=postgresql://briefly_office_service:${BRIEFLY_OFFICE_SERVICE_PASSWORD:-briefly_office_pass}@localhost:5432/briefly_office
export DB_URL_CHAT=postgresql://briefly_chat_service:${BRIEFLY_CHAT_SERVICE_PASSWORD:-briefly_chat_pass}@localhost:5432/briefly_chat
export DB_URL_VECTOR=postgresql://briefly_vector_service:${BRIEFLY_VECTOR_SERVICE_PASSWORD:-briefly_vector_pass}@localhost:5432/briefly_vector

# For Alembic migrations (using admin user from env file)
export DB_URL_USER_MIGRATIONS=postgresql://${POSTGRES_USER:-postgres}:${POSTGRES_PASSWORD:-postgres}@localhost:5432/briefly_user
export DB_URL_MEETINGS_MIGRATIONS=postgresql://${POSTGRES_USER:-postgres}:${POSTGRES_PASSWORD:-postgres}@localhost:5432/briefly_meetings
export DB_URL_SHIPMENTS_MIGRATIONS=postgresql://${POSTGRES_USER:-postgres}:${POSTGRES_PASSWORD:-postgres}@localhost:5432/briefly_shipments
export DB_URL_OFFICE_MIGRATIONS=postgresql://${POSTGRES_USER:-postgres}:${POSTGRES_PASSWORD:-postgres}@localhost:5432/briefly_office
export DB_URL_CHAT_MIGRATIONS=postgresql://${POSTGRES_USER:-postgres}:${POSTGRES_PASSWORD:-postgres}@localhost:5432/briefly_chat
export DB_URL_VECTOR_MIGRATIONS=postgresql://${POSTGRES_USER:-postgres}:${POSTGRES_PASSWORD:-postgres}@localhost:5432/briefly_vector

echo "✅ Environment variables loaded from $ENV_FILE"

# Check if --check flag is provided
if [ "$CHECK_ONLY" = true ]; then
    echo "🔍 Checking Alembic migration status for all services..."
else
    echo "🗄️ Running Alembic migrations for all services..."
fi

# Function to run migrations for a service
run_service_migrations() {
    local service_name=$1
    local migration_url=$2

    echo "📦 Checking migrations for $service_name..."

    # Set the database URL for this service
    export DB_URL=$migration_url

    if [ "$CHECK_ONLY" = true ]; then
        # Check current migration revision
        current_rev=$(alembic -c services/$service_name/alembic.ini current 2>/dev/null | head -n1 | awk '{print $1}' || echo "none")

        # Check head migration revision
        head_rev=$(alembic -c services/$service_name/alembic.ini heads 2>/dev/null | head -n1 | awk '{print $1}' || echo "none")

        if [ "$current_rev" = "$head_rev" ] && [ "$current_rev" != "none" ]; then
            echo "✅ $service_name: Up to date (revision: $current_rev)"
        else
            echo "❌ $service_name: Out of date"
            echo "   Current: $current_rev"
            echo "   Head: $head_rev"
        fi
    else
        # Check if this is a fresh database (no migration history)
        current_rev=$(alembic -c services/$service_name/alembic.ini current 2>/dev/null | head -n1 | awk '{print $1}' || echo "none")
        
        # Handle case where alembic command fails (fresh database)
        if [[ "$current_rev" == *"FAILED:"* ]] || [ "$current_rev" = "none" ] || [ -z "$current_rev" ]; then
            echo "🆕 Fresh database detected - running migrations..."
            alembic -c services/$service_name/alembic.ini upgrade head
            echo "✅ $service_name migrations completed"
        else
            # Run migrations
            alembic -c services/$service_name/alembic.ini upgrade head
            echo "✅ $service_name migrations completed"
        fi
    fi
<<<<<<< HEAD

    

=======
>>>>>>> 4ba67e60
}

# Run migrations for each service
run_service_migrations "user" "$DB_URL_USER_MIGRATIONS"
run_service_migrations "meetings" "$DB_URL_MEETINGS_MIGRATIONS"
run_service_migrations "shipments" "$DB_URL_SHIPMENTS_MIGRATIONS"
run_service_migrations "office" "$DB_URL_OFFICE_MIGRATIONS"
run_service_migrations "chat" "$DB_URL_CHAT_MIGRATIONS"

# Grant permissions on all tables after all migrations are complete
if [ "$CHECK_ONLY" != true ]; then
    echo "🔐 Granting permissions on all migrated tables..."
    if [ -f "postgres/grant-permissions.sh" ]; then
        ./postgres/grant-permissions.sh
        echo "✅ Permissions granted successfully"
    else
        echo "❌ Error: postgres/grant-permissions.sh not found"
        echo "   This script is required for proper database setup"
        exit 1
    fi
fi

if [ "$CHECK_ONLY" = true ]; then
    echo ""
    echo "🔍 Migration check completed!"
    echo ""
    echo "💡 To run migrations, use: ./scripts/run-migrations.sh"
else
    echo "🎉 All migrations completed successfully!"
    
    echo ""
    echo "📋 Database Status:"
    echo "  - briefly_user: Ready"
    echo "  - briefly_meetings: Ready"
    echo "  - briefly_shipments: Ready"
    echo "  - briefly_office: Ready"
    echo "  - briefly_chat: Ready"
fi<|MERGE_RESOLUTION|>--- conflicted
+++ resolved
@@ -133,12 +133,6 @@
             echo "✅ $service_name migrations completed"
         fi
     fi
-<<<<<<< HEAD
-
-    
-
-=======
->>>>>>> 4ba67e60
 }
 
 # Run migrations for each service
