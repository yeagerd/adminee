--- conflicted
+++ resolved
@@ -58,22 +58,6 @@
         exit 1
     fi
     source "$ENV_FILE"
-<<<<<<< HEAD
-=======
-    
-    # Set up database URLs using environment variables
-    export POSTGRES_HOST=localhost
-    export POSTGRES_PORT=5432
-    
-    # For Alembic migrations (using admin user from env file)
-    export DB_URL_USER_MIGRATIONS=postgresql://${POSTGRES_USER:-postgres}:${POSTGRES_PASSWORD:-postgres}@localhost:5432/briefly_user
-    export DB_URL_MEETINGS_MIGRATIONS=postgresql://${POSTGRES_USER:-postgres}:${POSTGRES_PASSWORD:-postgres}@localhost:5432/briefly_meetings
-    export DB_URL_SHIPMENTS_MIGRATIONS=postgresql://${POSTGRES_USER:-postgres}:${POSTGRES_PASSWORD:-postgres}@localhost:5432/briefly_shipments
-    export DB_URL_OFFICE_MIGRATIONS=postgresql://${POSTGRES_USER:-postgres}:${POSTGRES_PASSWORD:-postgres}@localhost:5432/briefly_office
-    export DB_URL_CHAT_MIGRATIONS=postgresql://${POSTGRES_USER:-postgres}:${POSTGRES_PASSWORD:-postgres}@localhost:5432/briefly_chat
-    export DB_URL_CONTACTS_MIGRATIONS=postgresql://${POSTGRES_USER:-postgres}:${POSTGRES_PASSWORD:-postgres}@localhost:5432/briefly_contacts
-    
->>>>>>> 59e4bcab
     echo "✅ Environment variables loaded from $ENV_FILE"
 else
     # Use default hardcoded credentials for local development
