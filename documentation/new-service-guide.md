--- conflicted
+++ resolved
@@ -31,7 +31,6 @@
 Add to your service's `pyproject.toml`:
 
 ```toml
-<<<<<<< HEAD
 [project]
 name = "briefly-your-service"
 version = "0.1.0"
@@ -65,22 +64,7 @@
 [tool.setuptools.packages.find]
 where = ["."]
 include = ["*"]
-=======
-[tool.poetry.dependencies]
-python = "^3.12"
-fastapi = "^0.104.0"
-uvicorn = "^0.24.0"
-sqlmodel = "^0.0.8"
-sqlalchemy = "^2.0.0"
-psycopg2-binary = "^2.9.0"
-structlog = "^23.0.0"
-opentelemetry-api = "^1.20.0"
-opentelemetry-sdk = "^1.20.0"
-opentelemetry-instrumentation = "^0.42b0"
-google-cloud-secret-manager = "^2.16.0"
-# Note: Use services.common.settings instead of pydantic-settings
->>>>>>> a5dbf798
-```
+
 
 ### Dependency Management with UV
 
