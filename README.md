--- conflicted
+++ resolved
@@ -22,6 +22,10 @@
 
 - Python 3.12 or higher
 - [UV](https://github.com/astral.sh/uv#installation) installed on your system
+- **Docker and Docker Compose:** Ensure Docker Desktop or Docker Engine with Compose plugin is installed. [Install Docker](https://docs.docker.com/get-docker/) or `brew install docker colima`
+- **VS Code Dev Containers Extension:** If using VS Code, install the "Dev Containers" extension by Microsoft (`ms-vscode-remote.remote-containers`).
+- **Node.js and npm/yarn:** For interacting with the frontend directly or managing global Node packages. `nvm` is recommended for managing Node versions. (Existing setup instruction: Install nvm, install node v18.18.2)
+- **Git:** For version control.
 
 ### Quick Start
 
@@ -42,7 +46,6 @@
 
 ### Development Workflow
 
-<<<<<<< HEAD
 #### Using UV Commands
 
 **Install dependencies:**
@@ -78,12 +81,6 @@
 uv run tox -e typecheck # Type checking
 uv run tox -e test     # Unit tests
 ```
-=======
-5. **Start the service:**
-   ```bash
-   uvicorn app.main:app --reload --host 0.0.0.0 --port 8003
-   ```
->>>>>>> f5c47037
 
 #### Using Development Utilities
 
@@ -209,168 +206,8 @@
 # Fix formatting issues
 ./scripts/dev-utils.sh lint fix
 
-<<<<<<< HEAD
 # Run all linting checks
 ./scripts/dev-utils.sh lint all
-=======
-- **Docker and Docker Compose:** Ensure Docker Desktop or Docker Engine with Compose plugin is installed. [Install Docker](https://docs.docker.com/get-docker/) or `brew install docker colima`
-- **VS Code Dev Containers Extension:** If using VS Code, install the "Dev Containers" extension by Microsoft (`ms-vscode-remote.remote-containers`).
-- **Node.js and npm/yarn:** For interacting with the frontend directly or managing global Node packages. `nvm` is recommended for managing Node versions. (Existing setup instruction: Install nvm, install node v18.18.2)
-- **Git:** For version control.
-
-### Getting Started
-
-1.  **Clone the repository:**
-    ```bash
-    git clone <repository-url>
-    cd briefly
-    ```
-
-2.  **Set up Environment Variables:**
-    -   Copy the example environment file:
-        ```bash
-        cp .env.example .env
-        ```
-    -   Open `.env` and fill in the required values for `DB_URL_*`, `PINECONE_API_KEY`, `PINECONE_ENVIRONMENT`, NextAuth configuration, and OAuth credentials.
-
-3.  **Launch the Development Environment:**
-
-    *   **Using VS Code Dev Containers (Recommended):**
-        1.  Open the cloned repository folder in VS Code.
-        2.  When prompted, click "Reopen in Container". This will build and start the services defined in `docker-compose.yml` and configure your VS Code environment.
-    *   **Using Docker Compose directly:**
-        If using `colima`, first run `colima start`
-        ```bash
-        docker compose up --build
-        ```
-        This will build the images and start all services. The main application (including frontend and proxied backend) will typically be available at `http://localhost:3000`.
-
-        You can then stop it with
-        ```bash
-        docker compose down
-        ```
-
-4.  **Set up Database Migrations:**
-
-    All services use Alembic for database schema management. Run migrations from the repository root:
-
-    ```bash
-    # Office Service (port 8003)
-    alembic -c services/office/alembic.ini upgrade head
-
-    # User Management Service (port 8001) 
-    alembic -c services/user/alembic.ini upgrade head
-
-    # Chat Service (port 8000)
-    alembic -c services/chat/alembic.ini upgrade head
-    ```
-
-    **Important:** Always run migrations from the repository root, not from within service directories. The database URLs in your `.env` file are configured to work from the root directory.
-
-    **For Development (Fresh Start):**
-    If you need to reset a service's database:
-    ```bash
-    # Remove the database file (e.g., for user service)
-    rm services/user/user_service.db
-    
-    # Re-run the migration to create fresh tables
-    alembic -c services/user/alembic.ini upgrade head
-    ```
-
-    **For Production:**
-    - Never delete production databases
-    - Always backup before running migrations
-    - Test migrations on staging first
-    - Use `alembic stamp head` if tables exist but migration history is missing
-
-    **Creating New Migrations:**
-    ```bash
-    # Generate a new migration for a service
-    alembic -c services/office/alembic.ini revision --autogenerate -m "Add new table"
-
-    # Apply the new migration
-    alembic -c services/office/alembic.ini upgrade head
-    ```
-
-    **Checking Migration Status:**
-    ```bash
-    # Check current migration status
-    alembic -c services/office/alembic.ini current
-
-    # List all migrations
-    alembic -c services/office/alembic.ini history
-    ```
-
-### Running the Application
-
--   Once the dev container or Docker Compose setup is running:
-    -   The **Next.js frontend** should be accessible at `http://localhost:3000`.
-    -   The **PostgreSQL database** will be running on port `5432` (accessible as `db:5432` from other services within the Docker network, or `localhost:5432` from the host).
-    -   Backend services (e.g., Calendar Service) will be running on their respective ports (e.g., `8003`) and are typically accessed via the Next.js proxy at `localhost:3000/api/proxy/...`.
-
-### Local Testing
-
--   **Frontend Testing:** (Details to be added - e.g., Jest, React Testing Library, Cypress)
-    ```bash
-    # Example: Navigate to frontend directory and run tests
-    # cd app/ # or services/frontend if that structure is adopted
-    # yarn test
-    ```
--   **Backend Service Testing:**
-    -   Each service in `services/` should have its own test suite within a `tests/` subdirectory (e.g., `services/office-service/tests/`).
-    -   To run tests for a specific service, you might execute commands within its container or set up test scripts.
-        ```bash
-        # Office Service Testing:
-        cd services/office
-        # Virtual environment is already activated by setup-dev.sh
-        pytest                    # Run all tests
-        pytest tests/test_integration.py  # Run integration tests only
-        
-        # Run type checking and linting
-        mypy services/
-        ./fix                     # Auto-fix lint issues
-        tox -p auto              # Run full test matrix in parallel
-        ```
--   **API Testing:** Use tools like Postman, Insomnia, or `curl` to test API endpoints exposed by the Next.js proxy and individual backend services.
-
-## Building for Production
-
--   **Frontend (Next.js):**
-    ```bash
-    # cd app/ (or services/frontend)
-    # yarn build
-    ```
-    This typically creates an optimized build in a `.next` directory.
-
--   **Backend Services (Docker Images):**
-    -   The individual Dockerfiles (`Dockerfile.office-service`, `Dockerfile.chat-service`, `Dockerfile.user-service`) are used to build production-ready images for each service.
-    -   Example build command for the calendar service:
-        ```bash
-        docker build -t briefly/office-service:latest -f Dockerfile.office-service .
-        ```
-    -   These images can then be pushed to a container registry (e.g., Docker Hub, AWS ECR, GCP Artifact Registry).
-
-## Tracing
-
-
-### Manual Instrumentation (Optional)
-
-For additional custom tracing, use the shared telemetry module:
-
-```python
-from services.common import setup_telemetry, get_tracer, add_span_attributes
-
-# Set up telemetry (optional - already done by opentelemetry-instrument)
-setup_telemetry("user-management", "1.0.0")
-
-# Get a tracer for custom spans
-tracer = get_tracer(__name__)
-
-# Create custom spans
-with tracer.start_as_current_span("custom_operation") as span:
-    add_span_attributes(user_id="123", operation="data_processing")
-    # Your code here
->>>>>>> f5c47037
 ```
 
 ### Database Management
@@ -434,6 +271,124 @@
 docker run -p 8001:8000 briefly-chat
 ```
 
+### Local Development Setup
+
+#### Getting Started
+
+1. **Clone the repository:**
+   ```bash
+   git clone <repository-url>
+   cd briefly
+   ```
+
+2. **Set up Environment Variables:**
+   - Copy the example environment file:
+     ```bash
+     cp .env.example .env
+     ```
+   - Open `.env` and fill in the required values for `DB_URL_*`, `PINECONE_API_KEY`, `PINECONE_ENVIRONMENT`, Microsoft OAuth credentials (`AZURE_AD_CLIENT_ID`, etc.), and other required configuration.
+
+3. **Launch the Development Environment:**
+
+   **Using VS Code Dev Containers (Recommended):**
+   1. Open the cloned repository folder in VS Code.
+   2. When prompted, click "Reopen in Container". This will build and start the services defined in `docker-compose.yml` and configure your VS Code environment.
+
+   **Using Docker Compose directly:**
+   If using `colima`, first run `colima start`
+   ```bash
+   docker compose up --build
+   ```
+   This will build the images and start all services. The main application (including frontend and proxied backend) will typically be available at `http://localhost:3000`.
+
+   You can then stop it with
+   ```bash
+   docker compose down
+   ```
+
+4. **Set up Database Migrations:**
+
+   All services use Alembic for database schema management. Run migrations from the repository root:
+
+   ```bash
+   # Office Service (port 8002)
+   alembic -c services/office/alembic.ini upgrade head
+
+   # User Management Service (port 8000) 
+   alembic -c services/user/alembic.ini upgrade head
+
+   # Chat Service (port 8001)
+   alembic -c services/chat/alembic.ini upgrade head
+   ```
+
+   **Important:** Always run migrations from the repository root, not from within service directories. The database URLs in your `.env` file are configured to work from the root directory.
+
+   **For Development (Fresh Start):**
+   If you need to reset a service's database:
+   ```bash
+   # Remove the database file (e.g., for user service)
+   rm services/user/user_service.db
+   
+   # Re-run the migration to create fresh tables
+   alembic -c services/user/alembic.ini upgrade head
+   ```
+
+   **For Production:**
+   - Never delete production databases
+   - Always backup before running migrations
+   - Test migrations on staging first
+   - Use `alembic stamp head` if tables exist but migration history is missing
+
+   **Creating New Migrations:**
+   ```bash
+   # Generate a new migration for a service
+   alembic -c services/office/alembic.ini revision --autogenerate -m "Add new table"
+
+   # Apply the new migration
+   alembic -c services/office/alembic.ini upgrade head
+   ```
+
+   **Checking Migration Status:**
+   ```bash
+   # Check current migration status
+   alembic -c services/office/alembic.ini current
+
+   # List all migrations
+   alembic -c services/office/alembic.ini history
+   ```
+
+#### Running the Application
+
+- Once the dev container or Docker Compose setup is running:
+  - The **Next.js frontend** should be accessible at `http://localhost:3000`.
+  - The **PostgreSQL database** will be running on port `5432` (accessible as `db:5432` from other services within the Docker network, or `localhost:5432` from the host).
+  - Backend services will be running on their respective ports and are typically accessed via the Next.js proxy at `localhost:3000/api/proxy/...`.
+
+#### Local Testing
+
+- **Frontend Testing:** (Details to be added - e.g., Jest, React Testing Library, Cypress)
+  ```bash
+  # Example: Navigate to frontend directory and run tests
+  # cd app/ # or services/frontend if that structure is adopted
+  # yarn test
+  ```
+- **Backend Service Testing:**
+  - Each service in `services/` should have its own test suite within a `tests/` subdirectory (e.g., `services/office/tests/`).
+  - To run tests for a specific service, you might execute commands within its container or set up test scripts.
+    ```bash
+    # Office Service Testing:
+    cd services/office
+    # Virtual environment is already activated by setup-dev.sh
+    pytest                    # Run all tests
+    pytest tests/test_integration.py  # Run integration tests only
+    
+    # Run type checking and linting
+    mypy services/
+    ./fix                     # Auto-fix lint issues
+    tox -p auto              # Run full test matrix in parallel
+    ```
+- **API Testing:** Use tools like Postman, Insomnia, or `curl` to test API endpoints exposed by the Next.js proxy and individual backend services.
+
 ### Performance Benefits with UV
 
 - **10-100x faster** dependency resolution
@@ -466,22 +421,7 @@
    ./scripts/dev-utils.sh typecheck
    ```
 
-<<<<<<< HEAD
 For more detailed troubleshooting, check the service-specific documentation in each service directory.
-=======
-## Quick Start
-
-1. Set up the development environment:
-   ```bash
-   ./setup-dev.sh
-   ```
-
-2. Start all services:
-   ```bash
-   ./start-all-services.sh
-   ```
-
-3. Access the application at http://localhost:3000
 
 ## Logging Configuration
 
@@ -494,7 +434,7 @@
 ```bash
 export LOG_FORMAT=text
 export LOG_LEVEL=INFO
-./start-all-services.sh
+./scripts/start-services.sh
 ```
 
 Or create a `.env` file:
@@ -531,9 +471,135 @@
 }
 ```
 
-## Architecture
-
-// ... existing code ...
-
----
->>>>>>> f5c47037
+## Building for Production
+
+- **Frontend (Next.js):**
+  ```bash
+  # cd app/ (or services/frontend)
+  # yarn build
+  ```
+  This typically creates an optimized build in a `.next` directory.
+
+- **Backend Services (Docker Images):**
+  - The individual Dockerfiles (`Dockerfile.office-service`, `Dockerfile.chat-service`, `Dockerfile.user-service`) are used to build production-ready images for each service.
+  - Example build command for the calendar service:
+    ```bash
+    docker build -t briefly/office-service:latest -f Dockerfile.office-service .
+    ```
+  - These images can then be pushed to a container registry (e.g., Docker Hub, AWS ECR, GCP Artifact Registry).
+
+## Deployment
+
+- **General Strategy:** Deploy backend services as containers (e.g., to Kubernetes, AWS ECS, Google Cloud Run). Deploy the Next.js frontend to a platform optimized for Node.js/React applications (e.g., Vercel, Netlify, or also as a container).
+
+- **Steps (Conceptual):**
+  1. **Build Docker Images:** Use the service-specific Dockerfiles to build images for `office-service`, `chat-service`, and `user-service`.
+  2. **Push Images to Registry:** Push the built images to a container registry.
+  3. **Configure Environment Variables:** Set up environment variables (from `.env` content) in the deployment environment for each service (e.g., database connection strings, API keys).
+  4. **Deploy Database:** Provision a managed PostgreSQL instance (e.g., AWS RDS, Google Cloud SQL) or deploy PostgreSQL as a container (with persistent storage).
+  5. **Deploy Vector Database:** Ensure your Pinecone index is set up and accessible.
+  6. **Deploy Backend Services:** Deploy the containerized backend services, configuring them to connect to the database, Pinecone, and each other.
+  7. **Build and Deploy Frontend:** Build the Next.js application and deploy it. Configure it to point to the deployed API gateway/proxy endpoint.
+  8. **Set up Authentication:** Ensure Microsoft OAuth and Clerk (if used) are configured with the correct redirect URIs and credentials for the deployed environment.
+
+- *(Specific deployment scripts and platform guides will be added as the target deployment environment is finalized.)*
+
+## Tracing
+
+### Manual Instrumentation (Optional)
+
+For additional custom tracing, use the shared telemetry module:
+
+```python
+from services.common import setup_telemetry, get_tracer, add_span_attributes
+
+# Set up telemetry (optional - already done by opentelemetry-instrument)
+setup_telemetry("user-management", "1.0.0")
+
+# Get a tracer for custom spans
+tracer = get_tracer(__name__)
+
+# Create custom spans
+with tracer.start_as_current_span("custom_operation") as span:
+    add_span_attributes(user_id="123", operation="data_processing")
+    # Your code here
+```
+
+### Environment Variables
+
+#### Production Configuration
+
+For production environments with Google Cloud Trace:
+
+```bash
+ENVIRONMENT=production
+GOOGLE_CLOUD_PROJECT_ID=your-project-id
+```
+
+#### Development Configuration
+
+For development, OpenTelemetry runs with basic configuration:
+
+```bash
+ENVIRONMENT=development
+```
+
+## Python Conventions
+
+* Do not introduce any testconf.py files
+* Do not use relative imports
+* Do not load or create globals on module load
+
+## Unit Testing
+
+- Unit tests are co-located with the services or in dedicated test directories (e.g., `services/office/tests/`).
+- **Running Python Unit Tests (e.g., for `office-service` with pytest):**
+  ```bash
+  # Ensure you are in the dev container or have the Python environment activated
+  # pytest services/office/
+  ```
+  Or via Docker Compose if tests need service dependencies:
+  ```bash
+  docker-compose exec app pytest services/office/
+  ```
+- **Running Node.js Unit Tests (e.g., for `email-service` with Jest/Mocha):**
+  ```bash
+  # cd services/email-service/
+  # yarn test 
+  ```
+  Or via Docker Compose:
+  ```bash
+  docker-compose exec app yarn --cwd /workspace/services/email-service test
+  ```
+- *(Further details on specific test commands and frameworks for each service will be added as they are implemented.)*
+
+## Code Quality and Linting (tox)
+
+- We use [tox -p auto](https://tox.readthedocs.io/) to automate code formatting, linting, and type checking for all Python backend services under `services/`.
+- `tox -e fix` will run [black](https://black.readthedocs.io/), [isort](https://pycqa.github.io/isort/), [ruff](https://docs.astral.sh/ruff/), and [mypy](https://mypy-lang.org/) on all Python code in the `services/` directory.
+
+#### To run all checks:
+
+```bash
+# From the project root
+tox
+```
+
+- This will run formatting checks, linting, and type checking for all Python services.
+- You can also run a specific environment, e.g.:
+  - `tox -e format` (run black and isort checks)
+  - `tox -e lint` (run ruff linter)
+  - `tox -e typecheck` (run mypy type checks)
+
+```bash
+# Find slow tests (from the project root)
+python -m pytest --durations=10 -q -n auto
+```
+
+## Contributing
+
+(To be added: Guidelines for contributing, code style, pull request process, etc.)
+
+## License
+
+See `LICENSE`