# Dockerfile for Office Service (Python/FastAPI)

# Use an official Python runtime as a parent image
FROM python:3.11-slim-bullseye

# Set environment variables
ENV PYTHONDONTWRITEBYTECODE 1
ENV PYTHONUNBUFFERED 1

# Set work directory
WORKDIR /app/office-service

# Install system dependencies
RUN apt-get update && apt-get install -y --no-install-recommends \
    curl \
    && rm -rf /var/lib/apt/lists/*

# Install Python dependencies
# First, copy only the requirements file to leverage Docker cache
COPY services/office_service/requirements.txt /tmp/requirements.txt
RUN pip install --no-cache-dir -r /tmp/requirements.txt

# If the office service has its own requirements, create and use that:
# COPY services/office-service/requirements.txt /tmp/office-requirements.txt
# RUN pip install --no-cache-dir -r /tmp/office-requirements.txt

# Copy the rest of the application code for the office service
# Assuming the office service code is in services/office-service/
COPY services/office_service/ /app/office-service/

# Expose the port the app runs on (e.g., 8080 for FastAPI)
EXPOSE 8080

# Health check
HEALTHCHECK --interval=30s --timeout=30s --start-period=5s --retries=3 \
    CMD curl -f http://localhost:8080/health || exit 1

# Define the command to run the application
# The FastAPI app is in the app subdirectory
<<<<<<< HEAD
ENTRYPOINT ["opentelemetry-instrument"]
=======
>>>>>>> 7950ac1d
CMD ["uvicorn", "app.main:app", "--host", "0.0.0.0", "--port", "8080"]<|MERGE_RESOLUTION|>--- conflicted
+++ resolved
@@ -37,8 +37,4 @@
 
 # Define the command to run the application
 # The FastAPI app is in the app subdirectory
-<<<<<<< HEAD
-ENTRYPOINT ["opentelemetry-instrument"]
-=======
->>>>>>> 7950ac1d
-CMD ["uvicorn", "app.main:app", "--host", "0.0.0.0", "--port", "8080"]+CMD ["opentelemetry-instrument", "uvicorn", "app.main:app", "--host", "0.0.0.0", "--port", "8080"]