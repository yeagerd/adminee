import '@testing-library/jest-dom';

// Mock environment variables for tests
<<<<<<< HEAD
process.env.NEXT_PUBLIC_GATEWAY_URL = 'http://localhost:3001';

// Suppress console warnings for missing environment variables during tests
const originalWarn = console.warn;
console.warn = (...args) => {
    if (args[0] && typeof args[0] === 'string' && args[0].includes('Missing optional client environment variable')) {
        return; // Suppress environment variable warnings
    }
    originalWarn(...args);
};

// Configure React 18 testing environment
import { configure } from '@testing-library/react';

// Configure testing library to use act by default
configure({ asyncUtilTimeout: 10000 });

// Suppress act warnings in tests
const originalError = console.error;
console.error = (...args) => {
    if (
        args[0] &&
        typeof args[0] === 'string' &&
        (args[0].includes('The current testing environment is not configured to support act(...)') ||
            args[0].includes('An update to') && args[0].includes('inside a test was not wrapped in act(...)'))
    ) {
        return; // Suppress act warnings
    }
    originalError(...args);
};
=======
process.env.NEXT_PUBLIC_GATEWAY_URL = 'http://localhost:3001';
>>>>>>> 7b034a10
<|MERGE_RESOLUTION|>--- conflicted
+++ resolved
@@ -1,7 +1,6 @@
 import '@testing-library/jest-dom';
 
 // Mock environment variables for tests
-<<<<<<< HEAD
 process.env.NEXT_PUBLIC_GATEWAY_URL = 'http://localhost:3001';
 
 // Suppress console warnings for missing environment variables during tests
@@ -31,7 +30,4 @@
         return; // Suppress act warnings
     }
     originalError(...args);
-};
-=======
-process.env.NEXT_PUBLIC_GATEWAY_URL = 'http://localhost:3001';
->>>>>>> 7b034a10
+};