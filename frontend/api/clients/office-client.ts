<<<<<<< HEAD
=======
import { getSession } from 'next-auth/react';
import { getUserId } from '../../lib/session-utils';
>>>>>>> 135f37e0
import type { CalendarEvent, CreateCalendarEventRequest } from '../../types/office-service';
import {
    CalendarEventsResponse,
    Contact,
    EmailFolder,
    GetContactsResponse,
    GetEmailsResponse,
    GetThreadResponse,
    GetThreadsResponse,
} from '../../types/office-service';
import { ApiResponse, BulkActionType } from '../types/common';
import { GatewayClient } from './gateway-client';

export class OfficeClient extends GatewayClient {
    // Calendar Service
    async getCalendarEvents(
        providers?: string[],
        limit: number = 50,
        start_date?: string,
        end_date?: string,
        calendar_ids?: string[],
        q?: string,
        time_zone: string = 'UTC',
        noCache?: boolean
    ) {
        const params = new URLSearchParams();
        if (providers && providers.length > 0) {
            providers.forEach(provider => params.append('providers', provider));
        }
        params.append('limit', limit.toString());
        if (start_date) params.append('start_date', start_date);
        if (end_date) params.append('end_date', end_date);
        if (calendar_ids && calendar_ids.length > 0) {
            calendar_ids.forEach(id => params.append('calendar_ids', id));
        }
        if (q) params.append('q', q);
        params.append('time_zone', time_zone);
        if (noCache) params.append('no_cache', 'true');

        return this.request<ApiResponse<CalendarEventsResponse>>(`/api/v1/calendar/events?${params.toString()}`);
    }

    async createCalendarEvent(payload: CreateCalendarEventRequest) {
<<<<<<< HEAD
        return this.request<ApiResponse<CalendarEvent>>(`/api/v1/calendar/events`, {
=======
        const session = await getSession();
        const userId = getUserId(session);

        if (!userId) {
            throw new Error('User ID is required for calendar event operations');
        }

        const params = new URLSearchParams();
        params.append('user_id', userId);

        return this.request<ApiResponse<CalendarEvent>>(`/api/v1/calendar/events?${params.toString()}`, {
>>>>>>> 135f37e0
            method: 'POST',
            body: payload,
        });
    }

    async updateCalendarEvent(eventId: string, payload: CreateCalendarEventRequest) {
<<<<<<< HEAD
        return this.request<ApiResponse<CalendarEvent>>(`/api/v1/calendar/events/${encodeURIComponent(eventId)}`, {
=======
        const session = await getSession();
        const userId = getUserId(session);

        if (!userId) {
            throw new Error('User ID is required for calendar event operations');
        }

        const params = new URLSearchParams();
        params.append('user_id', userId);

        return this.request<ApiResponse<CalendarEvent>>(`/api/v1/calendar/events/${encodeURIComponent(eventId)}?${params.toString()}`, {
>>>>>>> 135f37e0
            method: 'PUT',
            body: payload,
        });
    }

    async deleteCalendarEvent(eventId: string) {
<<<<<<< HEAD
        return this.request<ApiResponse<CalendarEvent>>(`/api/v1/calendar/events/${encodeURIComponent(eventId)}`, {
=======
        const session = await getSession();
        const userId = getUserId(session);

        if (!userId) {
            throw new Error('User ID is required for calendar event operations');
        }

        const params = new URLSearchParams();
        params.append('user_id', userId);

        return this.request<ApiResponse<CalendarEvent>>(`/api/v1/calendar/events/${encodeURIComponent(eventId)}?${params.toString()}`, {
>>>>>>> 135f37e0
            method: 'DELETE',
        });
    }

    // Email Service
    async getEmails(
        providers: string[],
        limit?: number,
        offset?: number,
        noCache?: boolean,
        labels?: string[],
        folderId?: string
    ): Promise<ApiResponse<GetEmailsResponse>> {
        const params = new URLSearchParams();

        providers.forEach(provider => params.append('providers', provider));

        if (limit) params.append('limit', limit.toString());
        if (offset) params.append('offset', offset.toString());
        if (noCache) params.append('no_cache', 'true');
        if (labels) labels.forEach(label => params.append('labels', label));
        if (folderId) params.append('folder_id', folderId);

        return this.request<ApiResponse<GetEmailsResponse>>(`/api/v1/email/messages?${params.toString()}`);
    }

    async getThreads(
        providers?: string[],
        limit?: number,
        includeBody?: boolean,
        labels?: string[],
        folderId?: string,
        q?: string,
        pageToken?: string,
        noCache?: boolean
    ): Promise<ApiResponse<GetThreadsResponse>> {
        const params = new URLSearchParams();

        if (providers) providers.forEach(provider => params.append('providers', provider));
        if (limit) params.append('limit', limit.toString());
        if (includeBody) params.append('include_body', 'true');
        if (labels) labels.forEach(label => params.append('labels', label));
        if (folderId) params.append('folder_id', folderId);
        if (q) params.append('q', q);
        if (pageToken) params.append('page_token', pageToken);
        if (noCache) params.append('no_cache', 'true');

        return this.request<ApiResponse<GetThreadsResponse>>(`/api/v1/email/threads?${params.toString()}`);
    }

    async getThread(
        threadId: string,
        includeBody?: boolean,
        noCache?: boolean
    ): Promise<ApiResponse<GetThreadResponse>> {
        const params = new URLSearchParams();

        if (includeBody) params.append('include_body', 'true');
        if (noCache) params.append('no_cache', 'true');

        return this.request<ApiResponse<GetThreadResponse>>(`/api/v1/email/threads/${threadId}?${params.toString()}`);
    }

    // Provider Email Drafts (Office Service)
    async createEmailDraft(payload: {
        action?: 'new' | 'reply' | 'reply_all' | 'forward';
        to?: { email: string; name?: string }[];
        cc?: { email: string; name?: string }[];
        bcc?: { email: string; name?: string }[];
        subject?: string;
        body?: string;
        thread_id?: string;
        reply_to_message_id?: string;
        provider?: 'google' | 'microsoft';
    }): Promise<{ success: boolean; data?: { provider?: 'google' | 'microsoft'; draft?: Record<string, unknown> } | { deleted?: boolean } | { drafts?: unknown[] }; error?: { message?: string }; request_id: string }> {
        return this.request(`/api/v1/email/drafts`, {
            method: 'POST',
            body: {
                action: payload.action || 'new',
                to: payload.to,
                cc: payload.cc,
                bcc: payload.bcc,
                subject: payload.subject,
                body: payload.body,
                thread_id: payload.thread_id,
                reply_to_message_id: payload.reply_to_message_id,
                provider: payload.provider,
            },
        });
    }

    async updateEmailDraft(draftId: string, payload: {
        to?: { email: string; name?: string }[];
        cc?: { email: string; name?: string }[];
        bcc?: { email: string; name?: string }[];
        subject?: string;
        body?: string;
        provider: 'google' | 'microsoft';
    }): Promise<{ success: boolean; data?: { provider?: 'google' | 'microsoft'; draft?: Record<string, unknown> }; error?: { message?: string }; request_id: string }> {
        return this.request(`/api/v1/email/drafts/${draftId}`, {
            method: 'PUT',
            body: {
                to: payload.to,
                cc: payload.cc,
                bcc: payload.bcc,
                subject: payload.subject,
                body: payload.body,
                provider: payload.provider,
            },
        });
    }

    async deleteEmailDraft(draftId: string, provider: 'google' | 'microsoft') {
        const params = new URLSearchParams();
        params.append('provider', provider);
        return this.request(`/api/v1/email/drafts/${draftId}?${params.toString()}`, { method: 'DELETE' });
    }

    async listThreadDrafts(threadId: string): Promise<{ success: boolean; data?: { provider?: 'google' | 'microsoft'; drafts?: unknown[] }; error?: { message?: string }; request_id: string }> {
        return this.request(`/api/v1/email/threads/${threadId}/drafts`);
    }

    async getMessageThread(
        messageId: string,
        includeBody?: boolean,
        noCache?: boolean
    ): Promise<ApiResponse<GetThreadResponse>> {
        const params = new URLSearchParams();

        if (includeBody) params.append('include_body', 'true');
        if (noCache) params.append('no_cache', 'true');

        return this.request<ApiResponse<GetThreadResponse>>(`/api/v1/email/messages/${messageId}/thread?${params.toString()}`);
    }

    // Bulk email operations
    async bulkAction(
        actionType: BulkActionType,
        emailIds: string[],
        providers?: string[]
    ): Promise<{
        success: boolean;
        data?: {
            success_count: number;
            error_count: number;
            errors?: Array<{
                email_id: string;
                error: string;
            }>;
        };
        error?: string;
    }> {
        return this.request('/api/v1/email/bulk-action', {
            method: 'POST',
            body: {
                action_type: actionType,
                email_ids: emailIds,
                providers: providers || ['google', 'microsoft']
            },
        });
    }

    async getEmailFolders(
        providers?: string[],
        noCache?: boolean
    ): Promise<ApiResponse<{ folders: EmailFolder[] }>> {
        const params = new URLSearchParams();
        if (noCache) params.append('no_cache', 'true');

        // Add providers as a list
        if (providers && providers.length > 0) {
            providers.forEach(provider => {
                params.append('providers', provider);
            });
        }

        return this.request<ApiResponse<{ folders: EmailFolder[] }>>(`/api/v1/email/folders?${params.toString()}`);
    }

    async getFiles(provider: string, path?: string) {
        const params = new URLSearchParams();
        if (path) params.append('path', path);

        return this.request(`/api/v1/files?provider=${provider}&${params.toString()}`);
    }

    // Contacts Service
    async getContacts(providers?: string[], limit?: number, q?: string, company?: string, noCache?: boolean): Promise<ApiResponse<GetContactsResponse>> {
        const params = new URLSearchParams();
        if (providers) providers.forEach(p => params.append('providers', p));
        if (limit) params.append('limit', String(limit));
        if (q) params.append('q', q);
        if (company) params.append('company', company);
        if (noCache) params.append('no_cache', 'true');
        return this.request<ApiResponse<GetContactsResponse>>(`/api/v1/contacts?${params.toString()}`);
    }

    async updateContact(contactId: string, payload: Partial<Contact>): Promise<ApiResponse<{ contact: Contact }>> {
        return this.request<ApiResponse<{ contact: Contact }>>(`/api/v1/contacts/${contactId}`, {
            method: 'PUT',
            body: payload,
        });
    }

    async createContact(payload: Partial<Contact> & { provider?: 'google' | 'microsoft' }): Promise<ApiResponse<{ contact: Contact }>> {
        return this.request<ApiResponse<{ contact: Contact }>>(`/api/v1/contacts`, {
            method: 'POST',
            body: payload,
        });
    }

    async deleteContact(contactId: string): Promise<ApiResponse<{ deleted: boolean }>> {
        return this.request<ApiResponse<{ deleted: boolean }>>(`/api/v1/contacts/${contactId}`, {
            method: 'DELETE',
        });
    }

    // Additional methods for office integration
    async sendEmail(request: {
        to: string[];
        cc?: string[];
        bcc?: string[];
        subject: string;
        body: string;
        reply_to_message_id?: string;
        provider?: 'google' | 'microsoft';
    }): Promise<{ success: boolean; messageId?: string; error?: string }> {
        try {
            const result = await this.request<{ messageId: string }>('/api/v1/email/send', {
                method: 'POST',
                body: request,
            });

            // Ensure proper response structure validation
            if (!result || !result.messageId) {
                throw new Error('Invalid response structure from email sending');
            }

            return { success: true, messageId: result.messageId };
        } catch (error) {
            return { success: false, error: error instanceof Error ? error.message : 'Unknown error' };
        }
    }

    async saveDocument(request: {
        title: string;
        content: string;
        type: 'document' | 'spreadsheet' | 'presentation';
        provider?: 'google' | 'microsoft';
    }): Promise<{ success: boolean; documentId?: string; error?: string }> {
        try {
            const result = await this.request<{ documentId: string }>('/api/v1/documents', {
                method: 'POST',
                body: request,
            });

            // Ensure proper response structure validation
            if (!result || !result.documentId) {
                throw new Error('Invalid response structure from document saving');
            }

            return { success: true, documentId: result.documentId };
        } catch (error) {
            return { success: false, error: error instanceof Error ? error.message : 'Unknown error' };
        }
    }

    async createCalendarEventWithValidation(request: {
        title: string;
        startTime: string;
        endTime: string;
        location?: string;
        description?: string;
        attendees?: string[];
    }): Promise<{ success: boolean; eventId?: string; error?: string }> {
        try {
            const result = await this.createCalendarEvent({
                title: request.title,
                start_time: request.startTime,
                end_time: request.endTime,
                location: request.location,
                description: request.description,
                attendees: request.attendees?.map(email => ({ email, name: undefined })),
            });

            // Ensure proper response structure validation
            if (!result || !result.data || !result.data.id) {
                throw new Error('Invalid response structure from calendar event creation');
            }

            return { success: true, eventId: result.data.id };
        } catch (error) {
            return { success: false, error: error instanceof Error ? error.message : 'Unknown error' };
        }
    }

}<|MERGE_RESOLUTION|>--- conflicted
+++ resolved
@@ -1,8 +1,5 @@
-<<<<<<< HEAD
-=======
 import { getSession } from 'next-auth/react';
 import { getUserId } from '../../lib/session-utils';
->>>>>>> 135f37e0
 import type { CalendarEvent, CreateCalendarEventRequest } from '../../types/office-service';
 import {
     CalendarEventsResponse,
@@ -46,9 +43,6 @@
     }
 
     async createCalendarEvent(payload: CreateCalendarEventRequest) {
-<<<<<<< HEAD
-        return this.request<ApiResponse<CalendarEvent>>(`/api/v1/calendar/events`, {
-=======
         const session = await getSession();
         const userId = getUserId(session);
 
@@ -60,16 +54,12 @@
         params.append('user_id', userId);
 
         return this.request<ApiResponse<CalendarEvent>>(`/api/v1/calendar/events?${params.toString()}`, {
->>>>>>> 135f37e0
             method: 'POST',
             body: payload,
         });
     }
 
     async updateCalendarEvent(eventId: string, payload: CreateCalendarEventRequest) {
-<<<<<<< HEAD
-        return this.request<ApiResponse<CalendarEvent>>(`/api/v1/calendar/events/${encodeURIComponent(eventId)}`, {
-=======
         const session = await getSession();
         const userId = getUserId(session);
 
@@ -81,16 +71,12 @@
         params.append('user_id', userId);
 
         return this.request<ApiResponse<CalendarEvent>>(`/api/v1/calendar/events/${encodeURIComponent(eventId)}?${params.toString()}`, {
->>>>>>> 135f37e0
             method: 'PUT',
             body: payload,
         });
     }
 
     async deleteCalendarEvent(eventId: string) {
-<<<<<<< HEAD
-        return this.request<ApiResponse<CalendarEvent>>(`/api/v1/calendar/events/${encodeURIComponent(eventId)}`, {
-=======
         const session = await getSession();
         const userId = getUserId(session);
 
@@ -102,7 +88,6 @@
         params.append('user_id', userId);
 
         return this.request<ApiResponse<CalendarEvent>>(`/api/v1/calendar/events/${encodeURIComponent(eventId)}?${params.toString()}`, {
->>>>>>> 135f37e0
             method: 'DELETE',
         });
     }
