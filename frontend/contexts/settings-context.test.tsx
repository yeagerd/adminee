--- conflicted
+++ resolved
@@ -42,14 +42,9 @@
 
     it('uses manual timezone if set', async () => {
         (getUserTimezone as jest.Mock).mockReturnValue('Browser/Zone');
-<<<<<<< HEAD
-        (gatewayClient.getUserPreferences as jest.Mock).mockResolvedValue({ timezone_mode: 'manual', manual_timezone: 'Europe/Paris' });
-        (gatewayClient.updateUserPreferences as jest.Mock).mockResolvedValue({});
-        const consoleLogSpy = jest.spyOn(console, 'log').mockImplementation(() => {});
-=======
         (userApi.getUserPreferences as jest.Mock).mockResolvedValue({ timezone_mode: 'manual', manual_timezone: 'Europe/Paris' });
         (userApi.updateUserPreferences as jest.Mock).mockResolvedValue({});
->>>>>>> b6e7d999
+        const consoleLogSpy = jest.spyOn(console, 'log').mockImplementation(() => {});
         const { result } = renderHook(() => useUserPreferences(), { wrapper });
         await act(async () => {
             await result.current.setUserPreferences({ timezone_mode: 'manual', manual_timezone: 'Europe/Paris' });
@@ -60,14 +55,9 @@
 
     it('falls back to browser timezone if manual is empty', async () => {
         (getUserTimezone as jest.Mock).mockReturnValue('Browser/Zone');
-<<<<<<< HEAD
-        (gatewayClient.getUserPreferences as jest.Mock).mockResolvedValue({ timezone_mode: 'manual', manual_timezone: '' });
-        (gatewayClient.updateUserPreferences as jest.Mock).mockResolvedValue({});
-        const consoleLogSpy = jest.spyOn(console, 'log').mockImplementation(() => {});
-=======
         (userApi.getUserPreferences as jest.Mock).mockResolvedValue({ timezone_mode: 'manual', manual_timezone: '' });
         (userApi.updateUserPreferences as jest.Mock).mockResolvedValue({});
->>>>>>> b6e7d999
+        const consoleLogSpy = jest.spyOn(console, 'log').mockImplementation(() => {});
         const { result } = renderHook(() => useUserPreferences(), { wrapper });
         await act(async () => {
             await result.current.setUserPreferences({ timezone_mode: 'manual', manual_timezone: '' });
