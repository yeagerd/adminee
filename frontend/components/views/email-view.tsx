import EmailFilters from '@/components/email/email-filters';
import { EmailFolderSelector } from '@/components/email/email-folder-selector';
import EmailListCard from '@/components/email/email-list-card';
import EmailThread from '@/components/email/email-thread';
import { Button } from '@/components/ui/button';
import { DropdownMenu, DropdownMenuContent, DropdownMenuItem, DropdownMenuSeparator, DropdownMenuTrigger } from '@/components/ui/dropdown-menu';
import { useIntegrations } from '@/contexts/integrations-context';
import { gatewayClient } from '@/lib/gateway-client';
import { EmailFolder, EmailMessage, EmailThread as EmailThreadType } from '@/types/office-service';
import { Archive, Check, ChevronLeft, Clock, List, ListTodo, PanelLeft, RefreshCw, Settings, Square, Trash2, X } from 'lucide-react';
import { getSession } from 'next-auth/react';
import React, { useCallback, useEffect, useState } from 'react';

interface EmailViewProps {
    toolDataLoading?: boolean;
    activeTool?: string;
}

type ViewMode = 'tight' | 'expanded';
type ReadingPaneMode = 'none' | 'right';

const EmailView: React.FC<EmailViewProps> = ({ toolDataLoading = false, activeTool }) => {
    const [threads, setThreads] = useState<EmailMessage[]>([]);
    const [loading, setLoading] = useState(true);
    const [refreshing, setRefreshing] = useState(false);
    const [error, setError] = useState<string | null>(null);
    const [filters, setFilters] = useState<Record<string, unknown>>({});
    const [selectedThreadId, setSelectedThreadId] = useState<string | null>(null);
    const [fullThread, setFullThread] = useState<EmailThreadType | null>(null);
    const [loadingThread, setLoadingThread] = useState(false);
    const [threadError, setThreadError] = useState<string | null>(null);
    const [viewMode, setViewMode] = useState<ViewMode>('tight');
    const [readingPaneMode, setReadingPaneMode] = useState<ReadingPaneMode>('right');
    const [settingsOpen, setSettingsOpen] = useState(false);
    const [isInThreadView, setIsInThreadView] = useState(false);
    const [selectedEmails, setSelectedEmails] = useState<Set<string>>(new Set());
    const { loading: integrationsLoading, activeProviders, hasExpiredButRefreshableTokens } = useIntegrations();

    // Determine default provider from active integrations, fallback to 'google' if none available
    const defaultProvider = activeProviders && activeProviders.length > 0 ? activeProviders[0] as 'google' | 'microsoft' : 'google';

    const [selectedFolder, setSelectedFolder] = useState<EmailFolder>({
        label: 'inbox',
        name: 'Inbox',
        provider: defaultProvider,
        account_email: '',
        is_system: true
    });

    const fetchEmails = useCallback(async (noCache = false) => {
        if (!activeProviders || activeProviders.length === 0) {
            return;
        }

        try {
            const session = await getSession();
            const userId = session?.user?.id;
            if (!userId) throw new Error('No user id found in session');

            // For Microsoft, always use folder_id when available (both system and user folders)
            // For Google, use folder_id for system folders, labels for user folders
            const isSystemFolder = selectedFolder.is_system;
            let labels: string[] | undefined;
            let folderId: string | undefined;

            if (selectedFolder.provider === 'microsoft') {
                // Microsoft: use folder_id for all folders when available
                folderId = selectedFolder.provider_folder_id;
                labels = undefined;
            } else if (selectedFolder.provider === 'google') {
                // Google: use folder_id for system folders, labels for user folders
                if (isSystemFolder && selectedFolder.provider_folder_id) {
                    folderId = selectedFolder.provider_folder_id;
                    labels = undefined;
                } else {
                    labels = [selectedFolder.label];
                    folderId = undefined;
                }
            }

            const emailsResp = await gatewayClient.getEmails(activeProviders, 50, 0, noCache, labels, folderId) as { data?: { messages?: EmailMessage[] } };

            let messages = emailsResp.data?.messages || [];

            // Apply client-side filtering only for inbox and sent since we now use proper folder-specific fetching
            if (selectedFolder.label === 'inbox' || selectedFolder.label === 'sent') {
                const session = await getSession();
                const userEmail = session?.user?.email;
                if (userEmail) {
                    messages = messages.filter(msg => {
                        if (selectedFolder.label === 'inbox') {
                            // For inbox: show messages where user is recipient (in "to" field, not "from")
                            const isInToField = msg.to_addresses.some(addr => addr.email === userEmail);
                            const isFromUser = msg.from_address?.email === userEmail;
                            return isInToField && !isFromUser;
                        } else if (selectedFolder.label === 'sent') {
                            // For sent: show messages where user is sender (in "from" field)
                            const isFromUser = msg.from_address?.email === userEmail;
                            return isFromUser;
                        }
                        return true;
                    });
                }
            }

            setThreads(messages);
            setError(null);
            // Clear email selections when emails are fetched/updated
            setSelectedEmails(new Set());
        } catch (e: unknown) {
            setError((e && typeof e === 'object' && 'message' in e) ? (e as { message?: string }).message || 'Failed to load emails' : 'Failed to load emails');
        }
    }, [activeProviders, selectedFolder.label, selectedFolder.provider, selectedFolder.provider_folder_id, selectedFolder.is_system]);

    const handleRefresh = useCallback(async () => {
        setRefreshing(true);
        try {
            await fetchEmails(true); // Pass true to bypass cache
            // Clear email selections after refresh
            setSelectedEmails(new Set());
        } finally {
            setRefreshing(false);
        }
    }, [fetchEmails]);

    const handleFolderSelect = useCallback((folder: EmailFolder) => {
        setSelectedFolder(folder);
        // Clear email selections when folder changes
        setSelectedEmails(new Set());
    }, []);

    // Group emails by thread
    const groupedThreads = React.useMemo(() => {
        const threadMap = new Map<string, EmailMessage[]>();

        threads.forEach(email => {
            const threadId = email.thread_id || email.id;
            if (!threadMap.has(threadId)) {
                threadMap.set(threadId, []);
            }
            threadMap.get(threadId)!.push(email);
        });

        return Array.from(threadMap.entries()).map(([threadId, emails]) => ({
            id: threadId,
            // Sort emails by date (latest first) so that emails[0] is always the latest email
            emails: emails.sort((a, b) => new Date(b.date).getTime() - new Date(a.date).getTime())
        }));
    }, [threads]);

    // Handle email selection (independent from thread viewing)
    const handleEmailSelect = useCallback((emailId: string, isSelected: boolean) => {
        setSelectedEmails(prev => {
            const newSet = new Set(prev);
            if (isSelected) {
                newSet.add(emailId);
            } else {
                newSet.delete(emailId);
            }
            return newSet;
        });
    }, []);

    // Handle select all emails in current view
    const handleSelectAll = useCallback(() => {
        const allEmailIds = new Set<string>();
        groupedThreads.forEach(thread => {
            if (viewMode === 'tight') {
                // In tight view mode, only select the latest email in each thread
                // since that's the only one with a visible checkbox
                const latestEmail = thread.emails[0]; // Assuming emails are sorted by date, latest first
                if (latestEmail) {
                    allEmailIds.add(latestEmail.id);
                }
            } else {
                // In expanded view mode, select all emails in each thread
                thread.emails.forEach(email => {
                    allEmailIds.add(email.id);
                });
            }
        });
        setSelectedEmails(allEmailIds);
    }, [groupedThreads, viewMode]);

    // Handle deselect all emails
    const handleSelectNone = useCallback(() => {
        setSelectedEmails(new Set());
    }, []);

    // Handle bulk actions
    const handleBulkArchive = useCallback(() => {
        // TODO: Implement bulk archive functionality
        console.log('Archive emails:', Array.from(selectedEmails));
        setSelectedEmails(new Set()); // Clear selection after action
    }, [selectedEmails]);

    const handleBulkDelete = useCallback(() => {
        // TODO: Implement bulk delete functionality
        console.log('Delete emails:', Array.from(selectedEmails));
        setSelectedEmails(new Set()); // Clear selection after action
    }, [selectedEmails]);

    const handleBulkSnooze = useCallback(() => {
        // TODO: Implement bulk snooze functionality
        console.log('Snooze emails:', Array.from(selectedEmails));
        setSelectedEmails(new Set()); // Clear selection after action
    }, [selectedEmails]);

    // selectedThread was used for fallback logic that has been removed
    // Keeping this for potential future use or debugging

    // Function to fetch full thread when user clicks into it
    const fetchFullThread = useCallback(async (threadId: string) => {
        setLoadingThread(true);
        setThreadError(null);

        try {
            const response = await gatewayClient.getThread(threadId, true); // include body
            if (response.data?.thread) {
                setFullThread(response.data.thread);
            } else {
                throw new Error('No thread data received from API');
            }
        } catch (error) {
            console.error('Error fetching full thread:', error);
            setThreadError('Failed to load thread data. Please try refreshing.');
            setFullThread(null);
        } finally {
            setLoadingThread(false);
        }
    }, []);

    const handleThreadSelect = useCallback((threadId: string) => {
        setSelectedThreadId(threadId);
        // Clear the previous thread data immediately
        setFullThread(null);
        // Fetch full thread when user clicks into it
        fetchFullThread(threadId);

        // Handle click behavior based on pane mode
        if (readingPaneMode === 'none') {
            // One-pane mode: navigate to thread view
            setIsInThreadView(true);
        }
        // Two-pane mode: thread will be shown in right pane automatically
    }, [readingPaneMode, fetchFullThread]);

    const handleBackToList = useCallback(() => {
        setIsInThreadView(false);
        setSelectedThreadId(null);
        setFullThread(null);
    }, []);

    // Update selectedFolder provider when activeProviders change
    useEffect(() => {
        if (activeProviders && activeProviders.length > 0) {
            const newProvider = activeProviders[0] as 'google' | 'microsoft';
            if (selectedFolder.provider !== newProvider) {
                setSelectedFolder(prev => ({
                    ...prev,
                    provider: newProvider
                }));
            }
        }
    }, [activeProviders, selectedFolder.provider]);

    // Reset thread view when reading pane mode changes
    useEffect(() => {
        if (readingPaneMode === 'right') {
            // When switching to two-pane mode, exit thread view
            setIsInThreadView(false);
        }
    }, [readingPaneMode]);



    useEffect(() => {
        // Only fetch when the tab is actually activated
        if (toolDataLoading) return;
        if (integrationsLoading) return;
        if ((!activeProviders || activeProviders.length === 0)) {
            if (hasExpiredButRefreshableTokens) {
                setError('Your email integration token has expired and is being refreshed. Please wait or try reconnecting.');
            } else {
                setError('No active email integrations found. Please connect your email account first.');
            }
            setThreads([]);
            setLoading(false);
            return;
        }
        if (activeTool !== 'email') {
            setLoading(false);
            return;
        }

        let isMounted = true;
        setLoading(true);
        (async () => {
            try {
                await fetchEmails(false); // Use cached data for initial load
            } finally {
                if (isMounted) setLoading(false);
            }
        })();
        return () => { isMounted = false; };
    }, [filters, activeProviders, integrationsLoading, toolDataLoading, activeTool, hasExpiredButRefreshableTokens, fetchEmails, selectedFolder.label]);

    return (
        <div className="flex flex-col h-full">
            {/* Header */}
            <div className="p-4 border-b bg-white">
                <div className="flex items-center justify-between">
                    <div className="flex items-center gap-3 flex-1">
                        <EmailFolderSelector
                            onFolderSelect={handleFolderSelect}
                            selectedFolder={selectedFolder}
                        />
                        <h1 className="text-xl font-semibold">{selectedFolder.name}</h1>
                        <div className="ml-4 flex-1 max-w-md">
                            <EmailFilters filters={filters} setFilters={setFilters} />
                        </div>
                    </div>
                    <div className="flex items-center gap-2">
                        <button
                            onClick={handleRefresh}
                            disabled={refreshing || loading}
                            className="p-2 text-muted-foreground hover:text-foreground transition-colors disabled:opacity-50"
                            title="Refresh emails"
                        >
                            <RefreshCw className={`w-4 h-4 ${refreshing ? 'animate-spin' : ''}`} />
                        </button>

                        {/* Settings dropdown */}
                        <DropdownMenu open={settingsOpen} onOpenChange={setSettingsOpen}>
                            <DropdownMenuTrigger asChild>
                                <Button
                                    variant="ghost"
                                    size="sm"
                                    className="p-2 text-muted-foreground hover:text-foreground transition-colors"
                                    title="Settings"
                                >
                                    <Settings className="w-4 h-4" />
                                </Button>
                            </DropdownMenuTrigger>
                            <DropdownMenuContent align="end" className="w-64">
                                {/* Email Card View Mode */}
                                <DropdownMenuItem className="flex items-center justify-between p-3">
                                    <span className="text-sm font-medium">Email Card View</span>
                                    <div className="flex items-center border rounded-md">
                                        <button
                                            onClick={() => { setViewMode('tight'); setSettingsOpen(false); }}
                                            className={`p-1.5 ${viewMode === 'tight' ? 'bg-blue-100 text-blue-600' : 'text-gray-600'}`}
                                            title="Compact view"
                                        >
                                            <List className="w-3 h-3" />
                                        </button>
                                        <button
                                            onClick={() => { setViewMode('expanded'); setSettingsOpen(false); }}
                                            className={`p-1.5 ${viewMode === 'expanded' ? 'bg-blue-100 text-blue-600' : 'text-gray-600'}`}
                                            title="Expanded view"
                                        >
                                            <ListTodo className="w-3 h-3" />
                                        </button>
                                    </div>
                                </DropdownMenuItem>

                                <DropdownMenuSeparator />

                                {/* Reading Pane Mode */}
                                <DropdownMenuItem className="flex items-center justify-between p-3">
                                    <span className="text-sm font-medium">Reading Pane</span>
                                    <div className="flex items-center border rounded-md">
                                        <button
                                            onClick={() => {
                                                setReadingPaneMode('none');
                                                setSettingsOpen(false);
                                                setSelectedThreadId(null); // Clear selection when switching to one-pane
                                            }}
                                            className={`p-1.5 ${readingPaneMode === 'none' ? 'bg-blue-100 text-blue-600' : 'text-gray-600'}`}
                                            title="No reading pane"
                                        >
                                            <Square className="w-3 h-3" />
                                        </button>
                                        <button
                                            onClick={() => {
                                                setReadingPaneMode('right');
                                                setSettingsOpen(false);
                                            }}
                                            className={`p-1.5 ${readingPaneMode === 'right' ? 'bg-blue-100 text-blue-600' : 'text-gray-600'}`}
                                            title="Reading pane on right"
                                        >
                                            <PanelLeft className="w-3 h-3" />
                                        </button>
                                    </div>
                                </DropdownMenuItem>
                            </DropdownMenuContent>
                        </DropdownMenu>
                    </div>
                </div>
            </div>

            {/* Main content */}
            <div className="flex-1 flex overflow-hidden">
                {/* Email list or Thread view */}
                {isInThreadView && readingPaneMode === 'none' ? (
                    // One-pane thread view - show EmailCard for full email content
                    <div className="flex-1 overflow-y-auto">
                        {selectedThreadId && (
                            <div className="p-4">
                                <div className="flex items-center gap-3 mb-4">
                                    <button
                                        onClick={handleBackToList}
                                        className="p-2 text-muted-foreground hover:text-foreground transition-colors"
                                        title="Back to email list"
                                    >
                                        <ChevronLeft className="w-4 h-4" />
                                    </button>
                                    <h2 className="text-lg font-semibold">Thread</h2>
                                </div>
                                {loadingThread ? (
                                    <div className="p-8 text-center text-muted-foreground">Loading thread...</div>
                                ) : threadError ? (
                                    <div className="p-8 text-center text-red-500">
                                        {threadError}
                                    </div>
                                ) : fullThread ? (
                                    <EmailThread
                                        thread={fullThread}
                                    />
                                ) : (
                                    <div className="p-8 text-center text-muted-foreground">
                                        No thread data available
                                    </div>
                                )}
                            </div>
                        )}
                    </div>
                ) : (
                    // Email list (for both two-pane and one-pane modes)
                    <div className={`flex-1 flex flex-col overflow-y-auto ${readingPaneMode === 'right' ? 'border-r' : ''}`} style={{ minWidth: 0 }}>
<<<<<<< HEAD
                        {/* Selection Header */}
                        {selectedEmails.size > 0 && (
                            <div className="bg-blue-50 border-b border-blue-200 px-4 py-3">
                                <div className="flex items-center justify-between">
                                    <div className="flex items-center gap-4">
                                        <span className="text-sm font-medium text-blue-900">
                                            {selectedEmails.size} email{selectedEmails.size !== 1 ? 's' : ''} selected
                                        </span>
                                        <div className="flex items-center gap-2">
                                            <Button
                                                variant="ghost"
                                                size="sm"
                                                onClick={handleSelectNone}
                                                className="text-blue-700 hover:text-blue-900 hover:bg-blue-100"
                                            >
                                                <X className="w-4 h-4 mr-1" />
                                                None
                                            </Button>
                                            <Button
                                                variant="ghost"
                                                size="sm"
                                                onClick={handleSelectAll}
                                                className="text-blue-700 hover:text-blue-900 hover:bg-blue-100"
                                            >
                                                <Check className="w-4 h-4 mr-1" />
                                                All
                                            </Button>
                                        </div>
                                    </div>
                                    <div className="flex items-center gap-2">
                                        <Button
                                            variant="ghost"
                                            size="sm"
                                            onClick={handleBulkSnooze}
                                            className="text-blue-700 hover:text-blue-900 hover:bg-blue-100"
                                            title="Snooze"
                                        >
                                            <Clock className="w-4 h-4" />
                                        </Button>
                                        <Button
                                            variant="ghost"
                                            size="sm"
                                            onClick={handleBulkArchive}
                                            className="text-blue-700 hover:text-blue-900 hover:bg-blue-100"
                                            title="Archive"
                                        >
                                            <Archive className="w-4 h-4" />
                                        </Button>
                                        <Button
                                            variant="ghost"
                                            size="sm"
                                            onClick={handleBulkDelete}
                                            className="text-red-700 hover:text-red-900 hover:bg-red-100"
                                            title="Delete"
                                        >
                                            <Trash2 className="w-4 h-4" />
                                        </Button>
                                    </div>
                                </div>
                            </div>
                        )}

                        {/* Email List Content */}
=======
>>>>>>> 454faf74
                        {loading ? (
                            <div className="p-8 text-center text-muted-foreground">Loading…</div>
                        ) : error ? (
                            <div className="p-8 text-center">
                                {error.includes('No active email integrations') ? (
                                    <div className="text-amber-600">
                                        <p className="mb-4">No active email integration found. Connect your Gmail or Microsoft Outlook to view your emails.</p>
                                        <a
                                            href="/settings?page=integrations"
                                            className="inline-flex items-center gap-1 text-amber-700 hover:text-amber-900 font-medium"
                                        >
                                            <span>Go to Integrations</span>
                                            <svg className="w-3 h-3" fill="none" stroke="currentColor" viewBox="0 0 24 24">
                                                <path strokeLinecap="round" strokeLinejoin="round" strokeWidth={2} d="M10 6H6a2 2 0 00-2 2v10a2 2 0 002 2h10a2 2 0 002-2v-4M14 4h6m0 0v6m0-6L10 14" />
                                            </svg>
                                        </a>
                                    </div>
                                ) : error.includes('expired and is being refreshed') ? (
                                    <div className="text-amber-600">
                                        <p className="mb-4">Your email integration token has expired and is being refreshed. Please wait or try reconnecting.</p>
                                        <a
                                            href="/settings?page=integrations"
                                            className="inline-flex items-center gap-1 text-amber-700 hover:text-amber-900 font-medium"
                                        >
                                            <span>Go to Integrations</span>
                                            <svg className="w-3 h-3" fill="none" stroke="currentColor" viewBox="0 0 24 24">
                                                <path strokeLinecap="round" strokeLinejoin="round" strokeWidth={2} d="M10 6H6a2 2 0 00-2 2v10a2 2 0 002 2h10a2 2 0 002-2v-4M14 4h6m0 0v6m0-6L10 14" />
                                            </svg>
                                        </a>
                                    </div>
                                ) : (
                                    <div className="text-red-500">{error}</div>
                                )}
                            </div>
                        ) : groupedThreads.length === 0 ? (
                            <div className="p-8 text-center text-muted-foreground">No emails found.</div>
                        ) : (
                            <div className={viewMode === 'tight' ? '' : 'p-4'}>
                                {groupedThreads.map((thread) => (
                                    <EmailListCard
                                        key={thread.id}
                                        thread={thread}
                                        mode={viewMode}
                                        isSelected={selectedThreadId === thread.id}
                                        onSelect={handleThreadSelect}
                                        showReadingPane={false}
                                        selectedEmails={selectedEmails}
                                        onEmailSelect={(emailId: string, selected: boolean) => {
                                            setSelectedEmails(prev => {
                                                const newSet = new Set(prev);
                                                if (selected) {
                                                    newSet.add(emailId);
                                                } else {
                                                    newSet.delete(emailId);
                                                }
                                                return newSet;
                                            });
                                        }}
                                    />
                                ))}
                            </div>
                        )}
                    </div>
                )}

                {/* Reading pane */}
                {readingPaneMode === 'right' && selectedThreadId && (
                    <div className="flex-1 border-l bg-gray-50 overflow-y-auto" style={{ minWidth: 0 }}>
                        <div className="p-4">
                            {loadingThread ? (
                                <div className="p-8 text-center text-muted-foreground">Loading thread...</div>
                            ) : threadError ? (
                                <div className="p-8 text-center text-red-500">
                                    {threadError}
                                </div>
                            ) : fullThread ? (
                                <EmailThread
                                    thread={fullThread}
                                />
                            ) : (
                                <div className="p-8 text-center text-muted-foreground">
                                    No thread data available
                                </div>
                            )}
                        </div>
                    </div>
                )}
            </div>
        </div>
    );
};

export default EmailView; <|MERGE_RESOLUTION|>--- conflicted
+++ resolved
@@ -438,72 +438,6 @@
                 ) : (
                     // Email list (for both two-pane and one-pane modes)
                     <div className={`flex-1 flex flex-col overflow-y-auto ${readingPaneMode === 'right' ? 'border-r' : ''}`} style={{ minWidth: 0 }}>
-<<<<<<< HEAD
-                        {/* Selection Header */}
-                        {selectedEmails.size > 0 && (
-                            <div className="bg-blue-50 border-b border-blue-200 px-4 py-3">
-                                <div className="flex items-center justify-between">
-                                    <div className="flex items-center gap-4">
-                                        <span className="text-sm font-medium text-blue-900">
-                                            {selectedEmails.size} email{selectedEmails.size !== 1 ? 's' : ''} selected
-                                        </span>
-                                        <div className="flex items-center gap-2">
-                                            <Button
-                                                variant="ghost"
-                                                size="sm"
-                                                onClick={handleSelectNone}
-                                                className="text-blue-700 hover:text-blue-900 hover:bg-blue-100"
-                                            >
-                                                <X className="w-4 h-4 mr-1" />
-                                                None
-                                            </Button>
-                                            <Button
-                                                variant="ghost"
-                                                size="sm"
-                                                onClick={handleSelectAll}
-                                                className="text-blue-700 hover:text-blue-900 hover:bg-blue-100"
-                                            >
-                                                <Check className="w-4 h-4 mr-1" />
-                                                All
-                                            </Button>
-                                        </div>
-                                    </div>
-                                    <div className="flex items-center gap-2">
-                                        <Button
-                                            variant="ghost"
-                                            size="sm"
-                                            onClick={handleBulkSnooze}
-                                            className="text-blue-700 hover:text-blue-900 hover:bg-blue-100"
-                                            title="Snooze"
-                                        >
-                                            <Clock className="w-4 h-4" />
-                                        </Button>
-                                        <Button
-                                            variant="ghost"
-                                            size="sm"
-                                            onClick={handleBulkArchive}
-                                            className="text-blue-700 hover:text-blue-900 hover:bg-blue-100"
-                                            title="Archive"
-                                        >
-                                            <Archive className="w-4 h-4" />
-                                        </Button>
-                                        <Button
-                                            variant="ghost"
-                                            size="sm"
-                                            onClick={handleBulkDelete}
-                                            className="text-red-700 hover:text-red-900 hover:bg-red-100"
-                                            title="Delete"
-                                        >
-                                            <Trash2 className="w-4 h-4" />
-                                        </Button>
-                                    </div>
-                                </div>
-                            </div>
-                        )}
-
-                        {/* Email List Content */}
-=======
->>>>>>> 454faf74
                         {loading ? (
                             <div className="p-8 text-center text-muted-foreground">Loading…</div>
                         ) : error ? (
