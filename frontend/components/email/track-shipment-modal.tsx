--- conflicted
+++ resolved
@@ -218,23 +218,6 @@
 
             setIsParsing(true);
             try {
-<<<<<<< HEAD
-                // Call backend email parser
-                const parseResponse = await shipmentsClient.parseEmail(email);
-
-                if (parseResponse.is_shipment_email && parseResponse.suggested_package_data) {
-                    const suggestedData = parseResponse.suggested_package_data;
-                    const detectedData: PackageFormData = {
-                        tracking_number: suggestedData.tracking_number || parseResponse.tracking_numbers[0]?.tracking_number || '',
-                        carrier: suggestedData.carrier || parseResponse.detected_carrier || 'unknown',
-                        status: suggestedData.status ? validatePackageStatus(suggestedData.status.toUpperCase()) : PACKAGE_STATUS.PENDING,
-                        recipient_name: suggestedData.recipient_name || '',
-                        shipper_name: suggestedData.shipper_name || '',
-                        package_description: email.subject || '',
-                        order_number: suggestedData.order_number || '',
-                        tracking_link: suggestedData.tracking_link || '',
-                        expected_delivery: safeParseDateToISOString(suggestedData.estimated_delivery),
-=======
                 // First, check if there's already a package associated with this email
                 const existingPackageByEmail = await shipmentsClient.getPackageByEmail(email.id);
 
@@ -253,7 +236,10 @@
                         order_number: existingPackageByEmail.order_number || '',
                         tracking_link: existingPackageByEmail.tracking_link || '',
                         expected_delivery: safeParseDateToISOString(existingPackageByEmail.estimated_delivery)
->>>>>>> dc05b131
+                    };
+
+                    setFormData(packageData);
+                    setInitialFormData(packageData);
                     };
 
                     setFormData(packageData);
