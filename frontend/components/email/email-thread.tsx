--- conflicted
+++ resolved
@@ -1,9 +1,6 @@
-<<<<<<< HEAD
-import { safeParseDate } from '@/lib/utils';
-=======
 import { Button } from '@/components/ui/button';
 import { DropdownMenu, DropdownMenuContent, DropdownMenuItem, DropdownMenuTrigger } from '@/components/ui/dropdown-menu';
->>>>>>> dc05b131
+import { safeParseDate } from '@/lib/utils';
 import { EmailThread as EmailThreadType } from '@/types/office-service';
 import { Archive, Clock, Download, MoreHorizontal, Reply, Star, Trash2 } from 'lucide-react';
 import React, { useState } from 'react';
@@ -31,20 +28,6 @@
         );
     }
 
-<<<<<<< HEAD
-    // Sort messages by date (oldest first for threading) with defensive date parsing
-    const sortedMessages = [...thread.messages].sort((a, b) => {
-        const dateA = safeParseDate(a.date);
-        const dateB = safeParseDate(b.date);
-
-        // If either date is invalid, put it at the end
-        if (!dateA && !dateB) return 0;
-        if (!dateA) return 1;
-        if (!dateB) return -1;
-
-        return dateA.getTime() - dateB.getTime();
-    });
-=======
     // Use the first message for reference
     const firstMessage = thread.messages[0];
 
@@ -84,8 +67,6 @@
         }
     };
 
-
-
     const handleStarToggle = () => {
         setIsStarred(!isStarred);
         // TODO: Implement actual star functionality
@@ -111,11 +92,18 @@
         console.log('Delete thread:', thread.id);
     };
 
-    // Sort messages by date (oldest first for threading)
-    const sortedMessages = [...thread.messages].sort((a, b) =>
-        new Date(a.date).getTime() - new Date(b.date).getTime()
-    );
->>>>>>> dc05b131
+    // Sort messages by date (oldest first for threading) with defensive date parsing
+    const sortedMessages = [...thread.messages].sort((a, b) => {
+        const dateA = safeParseDate(a.date);
+        const dateB = safeParseDate(b.date);
+
+        // If either date is invalid, put it at the end
+        if (!dateA && !dateB) return 0;
+        if (!dateA) return 1;
+        if (!dateB) return -1;
+
+        return dateA.getTime() - dateB.getTime();
+    });
 
     return (
         <>
