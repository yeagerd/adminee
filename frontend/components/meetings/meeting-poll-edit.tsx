'use client';

import { Button } from '@/components/ui/button';
import { Card, CardContent } from '@/components/ui/card';
import { useToolStateUtils } from '@/hooks/use-tool-state';
import { gatewayClient, MeetingPoll, MeetingPollUpdate } from '@/lib/gateway-client';
import { ArrowLeft } from 'lucide-react';
import { useEffect, useState } from 'react';

interface MeetingPollEditProps {
    pollId: string;
}

export function MeetingPollEdit({ pollId }: MeetingPollEditProps) {
    const { goBackToPreviousMeetingView, setMeetingSubView } = useToolStateUtils();
    const [loading, setLoading] = useState(true);
    const [error, setError] = useState<string | null>(null);
    const [saving, setSaving] = useState(false);
    const [deleting, setDeleting] = useState(false);
    const [title, setTitle] = useState("");
    const [description, setDescription] = useState("");
    const [duration, setDuration] = useState(60);
    const [location, setLocation] = useState("");

    useEffect(() => {
        if (!pollId) return;
        setLoading(true);
        gatewayClient.getMeetingPoll(pollId)
            .then((poll: MeetingPoll) => {
                setTitle(poll.title || "");
                setDescription(poll.description || "");
                setDuration(poll.duration_minutes || 60);
                setLocation(poll.location || "");
            })
            .catch((e) => setError(e.message || "Failed to load poll"))
            .finally(() => setLoading(false));
    }, [pollId]);

    const handleSubmit = async (e: React.FormEvent) => {
        e.preventDefault();
        setSaving(true);
        setError(null);
        try {
            const updateData: MeetingPollUpdate = {
                title,
                description,
                duration_minutes: duration,
                location,
<<<<<<< HEAD
            });
            goBackToPreviousMeetingView();
=======
            };
            await gatewayClient.updateMeetingPoll(pollId, updateData);
            setMeetingSubView('view', pollId);
>>>>>>> e61d8bd5
        } catch (e: unknown) {
            if (e && typeof e === 'object' && 'message' in e) {
                setError((e as { message?: string }).message || "Failed to update poll");
            } else {
                setError("Failed to update poll");
            }
        } finally {
            setSaving(false);
        }
    };

    const handleDelete = async () => {
        if (!window.confirm('Are you sure you want to delete this meeting poll?')) return;
        setDeleting(true);
        setError(null);
        try {
            await gatewayClient.deleteMeetingPoll(pollId);
            setMeetingSubView('list');
        } catch (e: unknown) {
            if (e && typeof e === 'object' && 'message' in e) {
                setError((e as { message?: string }).message || "Failed to delete poll");
            } else {
                setError("Failed to delete poll");
            }
        } finally {
            setDeleting(false);
        }
    };

    const handleCancel = () => {
        goBackToPreviousMeetingView();
    };

    if (loading) {
        return (
            <div className="p-8">
                <div className="flex items-center justify-center py-8">
                    <div className="text-gray-500">Loading...</div>
                </div>
            </div>
        );
    }

    return (
        <div className="p-8">
            <div className="flex items-center gap-4 mb-6">
                <Button
                    variant="ghost"
                    size="sm"
                    onClick={handleCancel}
                    className="flex items-center gap-2"
                >
                    <ArrowLeft className="h-4 w-4" />
                    Back
                </Button>
                <h1 className="text-2xl font-bold">Edit Meeting Poll</h1>
            </div>

            <Card>
                <CardContent className="pt-6">
                    {error && (
                        <div className="mb-4 p-3 bg-red-100 border border-red-300 rounded text-red-700">
                            {error}
                        </div>
                    )}

                    <form onSubmit={handleSubmit} className="space-y-4">
                        <div>
                            <label className="block font-semibold mb-1">Title</label>
                            <input
                                className="w-full border rounded px-3 py-2"
                                value={title}
                                onChange={e => setTitle(e.target.value)}
                                required
                            />
                        </div>
                        <div>
                            <label className="block font-semibold mb-1">Description</label>
                            <textarea
                                className="w-full border rounded px-3 py-2"
                                value={description}
                                onChange={e => setDescription(e.target.value)}
                            />
                        </div>
                        <div>
                            <label className="block font-semibold mb-1">Duration (minutes)</label>
                            <input
                                type="number"
                                className="w-full border rounded px-3 py-2"
                                value={duration}
                                onChange={e => setDuration(Number(e.target.value))}
                                min={1}
                                required
                            />
                        </div>
                        <div>
                            <label className="block font-semibold mb-1">Location</label>
                            <input
                                className="w-full border rounded px-3 py-2"
                                value={location}
                                onChange={e => setLocation(e.target.value)}
                            />
                        </div>

                        <div className="flex gap-3 pt-4">
                            <Button
                                type="button"
                                variant="outline"
                                onClick={handleCancel}
                                className="flex-1"
                            >
                                Cancel
                            </Button>
                            <Button
                                type="submit"
                                className="flex-1"
                                disabled={saving}
                            >
                                {saving ? "Saving..." : "Save Changes"}
                            </Button>
                        </div>
                    </form>

                    <div className="pt-6 border-t mt-6">
                        <Button
                            type="button"
                            variant="destructive"
                            onClick={handleDelete}
                            disabled={deleting}
                            className="w-full"
                        >
                            {deleting ? "Deleting..." : "Delete Meeting Poll"}
                        </Button>
                    </div>
                </CardContent>
            </Card>
        </div>
    );
} <|MERGE_RESOLUTION|>--- conflicted
+++ resolved
@@ -46,14 +46,9 @@
                 description,
                 duration_minutes: duration,
                 location,
-<<<<<<< HEAD
-            });
-            goBackToPreviousMeetingView();
-=======
             };
             await gatewayClient.updateMeetingPoll(pollId, updateData);
-            setMeetingSubView('view', pollId);
->>>>>>> e61d8bd5
+            goBackToPreviousMeetingView();
         } catch (e: unknown) {
             if (e && typeof e === 'object' && 'message' in e) {
                 setError((e as { message?: string }).message || "Failed to update poll");
