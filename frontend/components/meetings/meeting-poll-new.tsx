'use client';

<<<<<<< HEAD
import { Alert, AlertDescription } from '@/components/ui/alert';
import { Button } from '@/components/ui/button';
import { Card, CardContent } from '@/components/ui/card';
import { Checkbox } from '@/components/ui/checkbox';
import { SmartTimeDurationInput } from '@/components/ui/smart-time-duration-input';
import { useToolStateUtils } from '@/hooks/use-tool-state';
import { gatewayClient, MeetingPoll, PollParticipant } from '@/lib/gateway-client';
import { CalendarEvent } from '@/types/office-service';
import { ArrowLeft, Link as LinkIcon, Mail } from 'lucide-react';
=======
import { Alert, AlertDescription } from "@/components/ui/alert";
import { Button } from "@/components/ui/button";
import { Card, CardContent } from "@/components/ui/card";
import { Checkbox } from "@/components/ui/checkbox";
import { useToolState } from "@/contexts/tool-context";
import type { MeetingPoll, PollParticipant } from '@/lib/gateway-client';
import { gatewayClient } from '@/lib/gateway-client';
import { CalendarEvent } from "@/types/office-service";
import { ArrowLeft, LinkIcon } from "lucide-react";
>>>>>>> e5f58109
import { useSession } from 'next-auth/react';
import { useSearchParams } from 'next/navigation';
import { useEffect, useRef, useState } from "react";
import { useUserPreferences } from '../../contexts/settings-context';
import { TimeSlotCalendar } from "./time-slot-calendar";

const getTimeZones = () =>
    Intl.supportedValuesOf ? Intl.supportedValuesOf("timeZone") : ["UTC"];

export function MeetingPollNew() {
    const { setMeetingSubView } = useToolState();
    const { data: session } = useSession();
    const { effectiveTimezone } = useUserPreferences();
    const searchParams = useSearchParams();

    // Get initial step from URL or default to 1
    const clampStep = (value: number): number => {
        const numeric = Number.isFinite(value) ? value : 1;
        return Math.max(1, Math.min(4, numeric));
    };
    const stepParamInitial = searchParams.get('step');
    const parsedInitialStep = stepParamInitial !== null ? parseInt(stepParamInitial, 10) : 1;
    const [step, setStep] = useState<number>(clampStep(parsedInitialStep));

    // Step 1: Basic Info
    const [title, setTitle] = useState("");
    const [description, setDescription] = useState("");
    const [duration, setDuration] = useState(60);
    const [location, setLocation] = useState("");
    const [timeZone, setTimeZone] = useState(effectiveTimezone || "UTC");
    // Step 2: Time Slots
    const [timeSlots, setTimeSlots] = useState<{ start: string; end: string }[]>([]);
    // Calendar events for conflict detection
    const [calendarEvents, setCalendarEvents] = useState<CalendarEvent[]>([]);
    const [calendarLoading, setCalendarLoading] = useState(false);
    // Step 3: Participants
    const [participants, setParticipants] = useState<{ email: string, name: string }[]>([]);
    const [participantEmailInput, setParticipantEmailInput] = useState("");
    const [participantNameInput, setParticipantNameInput] = useState("");
    // Step 4: Review & Submit
    const [responseDeadline, setResponseDeadline] = useState("");
    const [sendEmails, setSendEmails] = useState(true);
    const [revealParticipants, setRevealParticipants] = useState(false);
    const [isEditingTitle, setIsEditingTitle] = useState(false);
    // General
    const [loading, setLoading] = useState(false);
    const [createdPoll, setCreatedPoll] = useState<MeetingPoll | null>(null);
    const [showLinks, setShowLinks] = useState(false);

    const isNavigatingRef = useRef(false);
    const titleInputRef = useRef<HTMLInputElement>(null);
    const headerTitleInputRef = useRef<HTMLInputElement>(null);

    // Auto-focus title input when component mounts
    useEffect(() => {
        if (titleInputRef.current && step === 1) {
            titleInputRef.current.focus();
        }
    }, [step]);

    // Handle title editing
    const handleEditTitle = () => {
        setIsEditingTitle(true);
        // Focus the header title input after a brief delay to ensure it's rendered
        setTimeout(() => {
            if (headerTitleInputRef.current) {
                headerTitleInputRef.current.focus();
                headerTitleInputRef.current.select();
            }
        }, 0);
    };

    const handleTitleBlur = () => {
        setIsEditingTitle(false);
    };

    const handleTitleKeyDown = (e: React.KeyboardEvent<HTMLInputElement>) => {
        if (e.key === 'Enter') {
            setIsEditingTitle(false);
        } else if (e.key === 'Escape') {
            setIsEditingTitle(false);
        }
    };

    // Helpers for manual link distribution
    const getResponseUrl = (token: string): string =>
        `${window.location.origin}/public/meetings/respond/${token}`;

    const copyToClipboard = async (text: string): Promise<void> => {
        try {
            if (navigator.clipboard?.writeText) {
                await navigator.clipboard.writeText(text);
            } else {
                const textArea = document.createElement('textarea');
                textArea.value = text;
                textArea.style.position = 'fixed';
                textArea.style.opacity = '0';
                document.body.appendChild(textArea);
                textArea.focus();
                textArea.select();
                document.execCommand('copy');
                document.body.removeChild(textArea);
            }
        } catch (err) {
            console.error('Failed to copy to clipboard', err);
        }
    };

    // Submit
    const handleSubmit = async (e: React.FormEvent) => {
        e.preventDefault();

        // Validate required fields
        if (!title.trim()) {
            return;
        }

        if (timeSlots.length === 0) {
            return;
        }

        if (participants.length === 0) {
            return;
        }

        if (!responseDeadline) {
            return;
        }

        setLoading(true);

        try {
            const pollData = {
                title: title.trim(),
                description: description.trim(),
                duration_minutes: duration,
                location: location.trim(),
                timezone: timeZone,
                meeting_type: "tbd",
                time_slots: timeSlots.map(slot => ({
                    start_time: slot.start,
                    end_time: slot.end,
                    timezone: timeZone
                })),
                participants: participants.map(p => ({
                    name: p.name.trim(),
                    email: p.email.trim()
                })),
                response_deadline: responseDeadline,
                send_emails: sendEmails,
                reveal_participants: revealParticipants
            };

            const created = await gatewayClient.createMeetingPoll(pollData);
            setCreatedPoll(created);

            if (sendEmails) {
                // If emails are sent, return user to list
                const url = new URL(window.location.href);
                url.searchParams.delete('step');
                url.searchParams.delete('view');
                window.history.replaceState({}, '', url.toString());
                setMeetingSubView('list');
            } else {
                // Allow manual distribution: show individual response links
                setShowLinks(true);
            }
        } catch (e: unknown) {
            console.error('Failed to create meeting poll:', e);
        } finally {
            setLoading(false);
        }
    };

    // Validate and clamp step to bounds, also handle NaN
    useEffect(() => {
        const clamped = clampStep(step);
        if (clamped !== step) {
            setStep(clamped);
        }
    }, [step]);

    // Sync URL with step changes
    useEffect(() => {
        if (isNavigatingRef.current) {
            isNavigatingRef.current = false;
            return;
        }

        // Update URL when step changes
        const updateStepInURL = (newStep: number) => {
            const url = new URL(window.location.href);
            const currentStepParam = url.searchParams.get('step');

            // Always ensure the step param is set on the URL
            url.searchParams.set('step', newStep.toString());

            if (currentStepParam === newStep.toString()) {
                window.history.replaceState({ step: newStep }, '', url.toString());
            } else {
                window.history.pushState({ step: newStep }, '', url.toString());
            }
        };

        updateStepInURL(step);
    }, [step]);

    // Handle browser navigation (back/forward buttons)
    useEffect(() => {
        const handlePopState = () => {
            const url = new URL(window.location.href);
            const stepParam = url.searchParams.get('step');
            const parsed = stepParam !== null ? parseInt(stepParam, 10) : 1;
            isNavigatingRef.current = true; // prevent URL write-back
            setStep(clampStep(parsed));
        };

        window.addEventListener('popstate', handlePopState);
        return () => window.removeEventListener('popstate', handlePopState);
    }, []);

    // Stable callback for time slot changes
    const handleTimeSlotsChange = (newSlots: { start: string; end: string }[]) => {
        setTimeSlots(newSlots);
    };

    // Step navigation
    const nextStep = () => setStep((s) => clampStep((Number.isFinite(s) ? s : 1) + 1));
    const prevStep = () => setStep((s) => clampStep((Number.isFinite(s) ? s : 1) - 1));

    // Add participant
    const addParticipant = () => {
        if (
            participantEmailInput &&
            /.+@.+\..+/.test(participantEmailInput) &&
            participantNameInput.trim().length > 0 &&
            !participants.some(p => p.email === participantEmailInput)
        ) {
            setParticipants([...participants, { email: participantEmailInput, name: participantNameInput }]);
            setParticipantEmailInput("");
            setParticipantNameInput("");
        }
    };

    const removeParticipant = (email: string) => setParticipants(participants.filter(p => p.email !== email));

    // Fetch calendar events for conflict detection
    useEffect(() => {
        if (step === 2 && session?.user?.id) {
            setCalendarLoading(true);
            gatewayClient.getCalendarEvents(
                ['google', 'microsoft'], // Try both providers
                50, // Get more events for better conflict detection
                new Date().toISOString().split('T')[0],
                new Date(Date.now() + 14 * 24 * 60 * 60 * 1000).toISOString().split('T')[0], // 2 weeks
                undefined,
                undefined,
                timeZone
            )
                .then((response) => {
                    if (response.success && response.data) {
                        // Handle both array and object response formats
                        const events = Array.isArray(response.data)
                            ? response.data
                            : response.data.events || [];
                        setCalendarEvents(events);
                    }
                })
                .catch((err) => {
                    console.error('Failed to fetch calendar events:', err);
                    // Don't show error to user, just continue without conflict detection
                })
                .finally(() => {
                    setCalendarLoading(false);
                });
        }
    }, [step, session?.user?.id, timeZone]);

    // Auto-populate response deadline with the date of the first time slot
    useEffect(() => {
        if (timeSlots.length > 0 && timeSlots[0].start && !responseDeadline) {
            const firstSlotDate = new Date(timeSlots[0].start);
            const dateString = firstSlotDate.toISOString().split('T')[0];
            setResponseDeadline(dateString);
        }
    }, [timeSlots, responseDeadline]);

    // Update timezone when user preferences change
    useEffect(() => {
        setTimeZone(effectiveTimezone);
    }, [effectiveTimezone]);

    // Validation helpers
    const isStep1Valid = title && duration > 0 && timeZone;
    const isStep2Valid = timeSlots.length > 0 && timeSlots.every(s => s.start && s.end);
    const isStep3Valid = participants.length > 0 && participants.every(p => /.+@.+\..+/.test(p.email) && p.name.trim().length > 0);

    return (
        <div className="px-8 pb-8">
            {/* Sticky header bar */}
            <div className="sticky top-0 z-20 -mx-8 px-8 py-2 bg-white/95 backdrop-blur border-b">
                <div className="flex items-center justify-between">
                    <div className="flex items-center gap-2 flex-shrink-0">
                        <Button
                            type="button"
                            variant="destructive"
                            size="sm"
                            onClick={() => {
                                if (window.confirm('Delete this poll draft? This action cannot be undone.')) {
                                    const url = new URL(window.location.href);
                                    url.searchParams.delete('step');
                                    url.searchParams.delete('view');
                                    window.history.replaceState({}, '', url.toString());
                                    setMeetingSubView('list');
                                }
                            }}
                        >
                            Delete Poll
                        </Button>
                        {step > 1 && (
                            <Button
                                type="button"
                                variant="outline"
                                size="sm"
                                onClick={prevStep}
                                className="flex items-center gap-2"
                            >
                                <ArrowLeft className="h-4 w-4" />
                                Back
                            </Button>
                        )}
                    </div>
                    <div
                        className={
                            isEditingTitle
                                ? "flex items-center gap-2 flex-1 min-w-0 px-4"
                                : "flex items-center justify-center flex-1"
                        }
                    >
                        {isEditingTitle ? (
                            <div className="flex items-center gap-2 w-full min-w-0">
                                <input
                                    ref={headerTitleInputRef}
                                    type="text"
                                    value={title}
                                    onChange={(e) => setTitle(e.target.value)}
                                    onBlur={handleTitleBlur}
                                    onKeyDown={handleTitleKeyDown}
                                    className="text-lg sm:text-xl font-semibold bg-transparent border-b border-gray-300 focus:border-teal-500 focus:outline-none px-1 py-0 flex-1 w-full min-w-0"
                                    placeholder="Enter meeting title..."
                                />
                                <Button
                                    type="button"
                                    variant="outline"
                                    size="sm"
                                    onClick={handleTitleBlur}
                                    className="p-1 text-green-600 border-green-500 hover:bg-green-50"
                                    aria-label="Save title"
                                >
                                    <svg className="h-4 w-4" fill="none" stroke="currentColor" viewBox="0 0 24 24">
                                        <path strokeLinecap="round" strokeLinejoin="round" strokeWidth={2} d="M5 13l4 4L19 7" />
                                    </svg>
                                </Button>
                            </div>
                        ) : (
                            <div className="flex items-center gap-2 w-auto">
                                <Button
                                    type="button"
                                    variant="ghost"
                                    size="sm"
                                    onClick={handleEditTitle}
                                    className="h-6 w-6 p-0 hover:bg-gray-100"
                                >
                                    <svg className="h-4 w-4" fill="none" stroke="currentColor" viewBox="0 0 24 24">
                                        <path strokeLinecap="round" strokeLinejoin="round" strokeWidth={2} d="M11 5H6a2 2 0 00-2 2v11a2 2 0 002 2h11a2 2 0 002-2v-5m-1.414-9.414a2 2 0 112.828 2.828L11.828 15H9v-2.828l8.586-8.586z" />
                                    </svg>
                                </Button>
                                <h1 className="text-lg sm:text-xl font-semibold leading-none inline-block">
                                    {title || "Create New Meeting Poll"}
                                </h1>
                            </div>
                        )}
                    </div>
                    <div className="flex items-center gap-2 flex-shrink-0">
                        {step < 4 ? (
                            <Button
                                type="button"
                                size="sm"
                                onClick={nextStep}
                                disabled={
                                    (step === 1 && !isStep1Valid) ||
                                    (step === 2 && !isStep2Valid) ||
                                    (step === 3 && !isStep3Valid)
                                }
                            >
                                Next
                            </Button>
                        ) : (
                            <Button
                                type="submit"
                                size="sm"
                                form="new-poll-form"
                                disabled={loading}
                            >
                                {loading ? "Creating..." : (sendEmails ? "Create & Send" : "Generate Poll")}
                            </Button>
                        )}
                    </div>
                </div>
            </div>

            <Card className="mt-6">
                <CardContent className="pt-6">
                    {showLinks && createdPoll ? (
                        <div className="space-y-6">
                            <Alert>
                                <LinkIcon className="h-4 w-4" />
                                <AlertDescription>
                                    I'll send the meeting link to the participants myself. Here are the individual response links for each participant:
                                </AlertDescription>
                            </Alert>

                            <div className="space-y-4">
                                {createdPoll.participants.map((participant: PollParticipant) => (
                                    <div key={participant.id} className="border rounded-lg p-4 space-y-2">
                                        <div className="flex items-center justify-between">
                                            <div>
                                                <p className="font-medium">{participant.name || participant.email}</p>
                                                <p className="text-sm text-gray-600">{participant.email}</p>
                                            </div>
                                            <Button
                                                variant="outline"
                                                size="sm"
                                                onClick={async () => await copyToClipboard(getResponseUrl(participant.response_token))}
                                            >
                                                Copy Link
                                            </Button>
                                        </div>
                                        <div className="bg-gray-50 p-2 rounded text-sm font-mono break-all">
                                            {getResponseUrl(participant.response_token)}
                                        </div>
                                    </div>
                                ))}
                            </div>

                            <div className="flex gap-2">
                                <Button onClick={() => {
                                    // Clean up URL by removing step and view parameters
                                    const url = new URL(window.location.href);
                                    url.searchParams.delete('step');
                                    url.searchParams.delete('view');
                                    window.history.replaceState({}, '', url.toString());
                                    setMeetingSubView('list');
                                }}>
                                    Back to Polls
                                </Button>
                            </div>
                        </div>
                    ) : (
                        <form id="new-poll-form" onSubmit={handleSubmit} className="space-y-6">
                            {step === 1 && (
                                <div className="space-y-4">
                                    <div>
                                        <label className="block font-semibold mb-1">Title</label>
                                        <input
                                            className="w-full border rounded px-3 py-2"
                                            value={title}
                                            onChange={e => setTitle(e.target.value)}
                                            required
                                            ref={titleInputRef}
                                            placeholder="e.g., Weekly Team Sync"
                                        />
                                    </div>
                                    <div>
                                        <label className="block font-semibold mb-1">Description</label>
                                        <textarea
                                            className="w-full border rounded px-3 py-2 h-24"
                                            value={description}
                                            onChange={e => setDescription(e.target.value)}
                                            placeholder="Describe the meeting purpose..."
                                        />
                                    </div>
                                    <div>
                                        <label className="block font-semibold mb-1">Duration</label>
                                        <SmartTimeDurationInput
                                            valueMinutes={duration}
                                            onChangeMinutes={(m) => setDuration(m)}
                                            className="w-full"
                                            inputClassName="w-full"
                                        />
                                    </div>
                                    <div>
                                        <label className="block font-semibold mb-1">Location</label>
                                        <input className="w-full border rounded px-3 py-2" value={location} onChange={e => setLocation(e.target.value)} />
                                    </div>
                                    <div>
                                        <label className="block font-semibold mb-1">Time Zone</label>
                                        <select className="w-full border rounded px-3 py-2" value={timeZone} onChange={e => setTimeZone(e.target.value)}>
                                            {getTimeZones().map(tz => (
                                                <option key={tz} value={tz}>{tz}</option>
                                            ))}
                                        </select>
                                    </div>
                                </div>
                            )}
                            {step === 2 && (
                                <div className="space-y-4">
                                    {calendarLoading && (
                                        <div className="text-center py-4 text-muted-foreground">
                                            Loading calendar events for conflict detection...
                                        </div>
                                    )}
                                    <TimeSlotCalendar
                                        duration={duration}
                                        timeZone={timeZone}
                                        onTimeSlotsChange={handleTimeSlotsChange}
                                        selectedTimeSlots={timeSlots}
                                        calendarEvents={calendarEvents}
                                        onDurationChange={(d) => setDuration(d)}
                                    />
                                </div>
                            )}
                            {step === 3 && (
                                <div className="space-y-4">
                                    <div>
                                        <label className="block font-semibold mb-1">Participants</label>
                                        <div className="flex flex-col sm:flex-row gap-2 mb-2">
                                            <input
                                                className="border rounded px-3 py-2"
                                                value={participantNameInput}
                                                onChange={e => setParticipantNameInput(e.target.value)}
                                                placeholder="Name"
                                                type="text"
                                            />
                                            <input
                                                className="border rounded px-3 py-2"
                                                value={participantEmailInput}
                                                onChange={e => setParticipantEmailInput(e.target.value)}
                                                placeholder="Email"
                                                type="email"
                                            />
                                            <button type="button" className="bg-teal-600 text-white px-3 py-2 rounded" onClick={addParticipant} disabled={!(participantNameInput.trim().length > 0 && /.+@.+\..+/.test(participantEmailInput))}>Add</button>
                                        </div>
                                        <ul className="flex flex-wrap gap-2">
                                            {participants.map(p => (
                                                <li key={p.email} className="bg-gray-100 px-2 py-1 rounded flex items-center">
                                                    <span>{p.name} ({p.email})</span>
                                                    <button type="button" className="ml-2 text-red-600" onClick={() => removeParticipant(p.email)}>&times;</button>
                                                </li>
                                            ))}
                                        </ul>
                                    </div>
                                </div>
                            )}
                            {step === 4 && (
                                <div className="space-y-4">
                                    <h2 className="text-lg font-semibold mb-2">Review & Submit</h2>
                                    <div><b>Title:</b> {title}</div>
                                    <div><b>Description:</b> {description}</div>
                                    <div><b>Duration:</b> {duration} min</div>
                                    <div><b>Location:</b> {location}</div>
                                    <div><b>Time Zone:</b> {timeZone}</div>
                                    <div><b>Participants:</b> {participants.map(p => `${p.name} (${p.email})`).join(", ")}</div>
                                    <div><b>Time Slots:</b>
                                        <ul className="ml-4 list-disc">
                                            {timeSlots.map((slot, idx) => (
                                                <li key={idx}>{slot.start.replace("T", " ")} - {slot.end.slice(11, 16)} ({timeZone})</li>
                                            ))}
                                        </ul>
                                    </div>
                                    <div>
                                        <b>Response Deadline:</b>
                                        <input
                                            type="date"
                                            className="ml-2 border rounded px-3 py-1"
                                            value={responseDeadline}
                                            onChange={e => setResponseDeadline(e.target.value)}
                                            required
                                        />
                                    </div>

                                    <div className="flex items-center space-x-2 pt-4">
                                        <Checkbox
                                            id="send-emails"
                                            checked={sendEmails}
                                            onCheckedChange={(checked) => setSendEmails(checked as boolean)}
                                        />
                                        <label
                                            htmlFor="send-emails"
                                            className="text-sm font-medium leading-none peer-disabled:cursor-not-allowed peer-disabled:opacity-70"
                                        >
                                            Send email survey to invitees
                                        </label>
                                    </div>

                                    <div className="flex items-center space-x-2">
                                        <Checkbox
                                            id="reveal-participants"
                                            checked={revealParticipants}
                                            onCheckedChange={(checked) => setRevealParticipants(checked as boolean)}
                                        />
                                        <label
                                            htmlFor="reveal-participants"
                                            className="text-sm font-medium leading-none peer-disabled:cursor-not-allowed peer-disabled:opacity-70"
                                        >
                                            Show participant names and emails to invitees
                                        </label>
                                    </div>

                                    {sendEmails && revealParticipants && (
                                        <div className="text-sm text-gray-600 bg-blue-50 p-3 rounded">
                                            <p>✓ Participant names and emails will be included in invitation emails</p>
                                        </div>
                                    )}

                                    {!sendEmails && revealParticipants && (
                                        <div className="text-sm text-gray-600 bg-blue-50 p-3 rounded">
                                            <p>✓ Participant names and emails will be visible on the response page</p>
                                        </div>
                                    )}

                                    {!sendEmails && (
                                        <Alert>
                                            <LinkIcon className="h-4 w-4" />
                                            <AlertDescription>
                                                I'll send the meeting link to the participants myself. You'll get individual response links for each participant.
                                            </AlertDescription>
                                        </Alert>
                                    )}
                                </div>
                            )}

                            {/* Navigation controls moved to sticky header */}
                        </form>
                    )}
                </CardContent>
            </Card>
        </div>
    );
} <|MERGE_RESOLUTION|>--- conflicted
+++ resolved
@@ -1,26 +1,15 @@
 'use client';
 
-<<<<<<< HEAD
-import { Alert, AlertDescription } from '@/components/ui/alert';
-import { Button } from '@/components/ui/button';
-import { Card, CardContent } from '@/components/ui/card';
-import { Checkbox } from '@/components/ui/checkbox';
-import { SmartTimeDurationInput } from '@/components/ui/smart-time-duration-input';
-import { useToolStateUtils } from '@/hooks/use-tool-state';
-import { gatewayClient, MeetingPoll, PollParticipant } from '@/lib/gateway-client';
-import { CalendarEvent } from '@/types/office-service';
-import { ArrowLeft, Link as LinkIcon, Mail } from 'lucide-react';
-=======
 import { Alert, AlertDescription } from "@/components/ui/alert";
 import { Button } from "@/components/ui/button";
 import { Card, CardContent } from "@/components/ui/card";
 import { Checkbox } from "@/components/ui/checkbox";
+import { SmartTimeDurationInput } from "@/components/ui/smart-time-duration-input";
 import { useToolState } from "@/contexts/tool-context";
-import type { MeetingPoll, PollParticipant } from '@/lib/gateway-client';
-import { gatewayClient } from '@/lib/gateway-client';
+import type { MeetingPoll, PollParticipant } from "@/lib/gateway-client";
+import { gatewayClient } from "@/lib/gateway-client";
 import { CalendarEvent } from "@/types/office-service";
 import { ArrowLeft, LinkIcon } from "lucide-react";
->>>>>>> e5f58109
 import { useSession } from 'next-auth/react';
 import { useSearchParams } from 'next/navigation';
 import { useEffect, useRef, useState } from "react";
