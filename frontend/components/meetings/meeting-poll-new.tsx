'use client';

import { Alert, AlertDescription } from '@/components/ui/alert';
import { Button } from '@/components/ui/button';
import { Card, CardContent } from '@/components/ui/card';
import { Checkbox } from '@/components/ui/checkbox';
import { useToolStateUtils } from '@/hooks/use-tool-state';
import { gatewayClient, MeetingPoll, PollParticipant } from '@/lib/gateway-client';
import { CalendarEvent } from '@/types/office-service';
import { ArrowLeft, Link as LinkIcon, Mail } from 'lucide-react';
import { useSession } from 'next-auth/react';
import React, { useEffect, useState } from 'react';
<<<<<<< HEAD
import { TimeSlotCalendar } from './time-slot-calendar';
=======
import { useUserPreferences } from '../../contexts/settings-context';
>>>>>>> 84d9059b

const getTimeZones = () =>
    Intl.supportedValuesOf ? Intl.supportedValuesOf("timeZone") : ["UTC"];

export function MeetingPollNew() {
    const { setMeetingSubView } = useToolStateUtils();
<<<<<<< HEAD
    const { data: session } = useSession();
=======
    const { effectiveTimezone } = useUserPreferences();
>>>>>>> 84d9059b
    const [step, setStep] = useState(1);
    // Step 1: Basic Info
    const [title, setTitle] = useState("");
    const [description, setDescription] = useState("");
    const [duration, setDuration] = useState(60);
    const [location, setLocation] = useState("");
    const [timeZone, setTimeZone] = useState(effectiveTimezone);
    // Step 2: Participants
    const [participants, setParticipants] = useState<{ email: string, name: string }[]>([]);
    const [participantEmailInput, setParticipantEmailInput] = useState("");
    const [participantNameInput, setParticipantNameInput] = useState("");
    // Step 3: Time Slots
    const [timeSlots, setTimeSlots] = useState<{ start: string; end: string }[]>([]);
    // Calendar events for conflict detection
    const [calendarEvents, setCalendarEvents] = useState<CalendarEvent[]>([]);
    const [calendarLoading, setCalendarLoading] = useState(false);
    // Step 4: Review & Submit
    const [responseDeadline, setResponseDeadline] = useState("");
    const [sendEmails, setSendEmails] = useState(true);
    const [createdPoll, setCreatedPoll] = useState<MeetingPoll | null>(null);
    const [showLinks, setShowLinks] = useState(false);
    // General
    const [loading, setLoading] = useState(false);
    const [error, setError] = useState<string | null>(null);

    // Validation helpers
    const isStep1Valid = title && duration > 0 && timeZone;
    const isStep2Valid = participants.length > 0 && participants.every(p => /.+@.+\..+/.test(p.email) && p.name.trim().length > 0);
    const isStep3Valid = timeSlots.length > 0 && timeSlots.every(s => s.start && s.end);

    // Step navigation
    const nextStep = () => setStep((s) => s + 1);
    const prevStep = () => setStep((s) => s - 1);

    // Add participant
    const addParticipant = () => {
        if (
            participantEmailInput &&
            /.+@.+\..+/.test(participantEmailInput) &&
            participantNameInput.trim().length > 0 &&
            !participants.some(p => p.email === participantEmailInput)
        ) {
            setParticipants([...participants, { email: participantEmailInput, name: participantNameInput }]);
            setParticipantEmailInput("");
            setParticipantNameInput("");
        }
    };

    const removeParticipant = (email: string) => setParticipants(participants.filter(p => p.email !== email));

    // Fetch calendar events for conflict detection
    useEffect(() => {
        if (step === 3 && session?.user?.id) {
            setCalendarLoading(true);
            gatewayClient.getCalendarEvents(
                ['google', 'microsoft'], // Try both providers
                50, // Get more events for better conflict detection
                new Date().toISOString().split('T')[0],
                new Date(Date.now() + 14 * 24 * 60 * 60 * 1000).toISOString().split('T')[0], // 2 weeks
                undefined,
                undefined,
                timeZone
            )
                .then((response) => {
                    if (response.success && response.data) {
                        setCalendarEvents(response.data.events || []);
                    }
                })
                .catch((err) => {
                    console.error('Failed to fetch calendar events:', err);
                    // Don't show error to user, just continue without conflict detection
                })
                .finally(() => {
                    setCalendarLoading(false);
                });
        }
    }, [step, session?.user?.id, timeZone]);

    // Auto-populate response deadline with the date of the first time slot
    useEffect(() => {
        if (timeSlots.length > 0 && timeSlots[0].start && !responseDeadline) {
            const firstSlotDate = new Date(timeSlots[0].start);
            const dateString = firstSlotDate.toISOString().split('T')[0];
            setResponseDeadline(dateString);
        }
    }, [timeSlots, responseDeadline]);

    // Update timezone when user preferences change
    useEffect(() => {
        setTimeZone(effectiveTimezone);
    }, [effectiveTimezone]);

    // Submit
    const handleSubmit = async (e: React.FormEvent) => {
        e.preventDefault();
        setLoading(true);
        setError(null);
        try {
            const pollData = {
                title,
                description,
                duration_minutes: duration,
                location,
                meeting_type: "tbd",
                response_deadline: responseDeadline ? new Date(responseDeadline).toISOString() : undefined,
                time_slots: timeSlots.map((s) => ({ start_time: s.start, end_time: s.end, timezone: timeZone })),
                participants: participants.map((p) => ({ email: p.email, name: p.name })),
            };
            const createdPollData = await gatewayClient.createMeetingPoll(pollData);
            setCreatedPoll(createdPollData);

            if (sendEmails) {
                // Send invitations via email
                await gatewayClient.sendMeetingInvitations(createdPollData.id);
                setMeetingSubView('list');
            } else {
                // Show individual response links
                setShowLinks(true);
            }
        } catch (e: unknown) {
            if (e && typeof e === 'object' && 'message' in e) {
                setError((e as { message?: string }).message || "Failed to create poll");
            } else {
                setError("Failed to create poll");
            }
        } finally {
            setLoading(false);
        }
    };

    const handleCancel = () => {
        setMeetingSubView('list');
    };

    const copyToClipboard = async (text: string) => {
        try {
            await navigator.clipboard.writeText(text);
            // You could add a toast notification here for success feedback
        } catch (error) {
            console.error('Failed to copy to clipboard:', error);
            // Fallback for older browsers or non-HTTPS contexts
            try {
                const textArea = document.createElement('textarea');
                textArea.value = text;
                textArea.style.position = 'fixed';
                textArea.style.left = '-999999px';
                textArea.style.top = '-999999px';
                document.body.appendChild(textArea);
                textArea.focus();
                textArea.select();
                document.execCommand('copy');
                document.body.removeChild(textArea);
                // You could add a toast notification here for success feedback
            } catch (fallbackError) {
                console.error('Fallback copy method also failed:', fallbackError);
                // You could add a toast notification here for error feedback
            }
        }
    };

    const getResponseUrl = (responseToken: string) => {
        const baseUrl = window.location.origin;
        return `${baseUrl}/public/meetings/respond/${responseToken}`;
    };

    return (
        <div className="p-8">
            <div className="flex items-center gap-4 mb-6">
                <Button
                    variant="ghost"
                    size="sm"
                    onClick={handleCancel}
                    className="flex items-center gap-2"
                >
                    <ArrowLeft className="h-4 w-4" />
                    Back to List
                </Button>
                <h1 className="text-2xl font-bold">Create New Meeting Poll</h1>
            </div>

            <Card>
                <CardContent className="pt-6">
                    {error && (
                        <div className="mb-4 p-3 bg-red-100 border border-red-300 rounded text-red-700">
                            {error}
                        </div>
                    )}

                    {showLinks && createdPoll ? (
                        <div className="space-y-6">
                            <Alert>
                                <Mail className="h-4 w-4" />
                                <AlertDescription>
                                    I'll send the meeting link to the participants myself. Here are the individual response links for each participant:
                                </AlertDescription>
                            </Alert>

                            <div className="space-y-4">
                                <h3 className="text-lg font-semibold">Individual Response Links</h3>
                                {createdPoll.participants.map((participant: PollParticipant) => (
                                    <div key={participant.id} className="border rounded-lg p-4 space-y-2">
                                        <div className="flex items-center justify-between">
                                            <div>
                                                <p className="font-medium">{participant.name}</p>
                                                <p className="text-sm text-gray-600">{participant.email}</p>
                                            </div>
                                            <Button
                                                variant="outline"
                                                size="sm"
                                                onClick={async () => await copyToClipboard(getResponseUrl(participant.response_token))}
                                            >
                                                Copy Link
                                            </Button>
                                        </div>
                                        <div className="bg-gray-50 p-2 rounded text-sm font-mono break-all">
                                            {getResponseUrl(participant.response_token)}
                                        </div>
                                    </div>
                                ))}
                            </div>

                            <div className="flex gap-2">
                                <Button onClick={() => setMeetingSubView('list')}>
                                    Back to Polls
                                </Button>
                            </div>
                        </div>
                    ) : (
                        <form onSubmit={handleSubmit} className="space-y-6">
                            {step === 1 && (
                                <div className="space-y-4">
                                    <div>
                                        <label className="block font-semibold mb-1">Title</label>
                                        <input className="w-full border rounded px-3 py-2" value={title} onChange={e => setTitle(e.target.value)} required />
                                    </div>
                                    <div>
                                        <label className="block font-semibold mb-1">Description</label>
                                        <textarea className="w-full border rounded px-3 py-2" value={description} onChange={e => setDescription(e.target.value)} />
                                    </div>
                                    <div>
                                        <label className="block font-semibold mb-1">Duration (minutes)</label>
                                        <input type="number" className="w-full border rounded px-3 py-2" value={duration} onChange={e => setDuration(Number(e.target.value))} min={1} required />
                                    </div>
                                    <div>
                                        <label className="block font-semibold mb-1">Location</label>
                                        <input className="w-full border rounded px-3 py-2" value={location} onChange={e => setLocation(e.target.value)} />
                                    </div>
                                    <div>
                                        <label className="block font-semibold mb-1">Time Zone</label>
                                        <select className="w-full border rounded px-3 py-2" value={timeZone} onChange={e => setTimeZone(e.target.value)}>
                                            {getTimeZones().map(tz => (
                                                <option key={tz} value={tz}>{tz}</option>
                                            ))}
                                        </select>
                                    </div>
                                </div>
                            )}
                            {step === 2 && (
                                <div className="space-y-4">
                                    <div>
                                        <label className="block font-semibold mb-1">Participants</label>
                                        <div className="flex flex-col sm:flex-row gap-2 mb-2">
                                            <input
                                                className="border rounded px-3 py-2"
                                                value={participantNameInput}
                                                onChange={e => setParticipantNameInput(e.target.value)}
                                                placeholder="Name"
                                                type="text"
                                            />
                                            <input
                                                className="border rounded px-3 py-2"
                                                value={participantEmailInput}
                                                onChange={e => setParticipantEmailInput(e.target.value)}
                                                placeholder="Email"
                                                type="email"
                                            />
                                            <button type="button" className="bg-teal-600 text-white px-3 py-2 rounded" onClick={addParticipant} disabled={!(participantNameInput.trim().length > 0 && /.+@.+\..+/.test(participantEmailInput))}>Add</button>
                                        </div>
                                        <ul className="flex flex-wrap gap-2">
                                            {participants.map(p => (
                                                <li key={p.email} className="bg-gray-100 px-2 py-1 rounded flex items-center">
                                                    <span>{p.name} ({p.email})</span>
                                                    <button type="button" className="ml-2 text-red-600" onClick={() => removeParticipant(p.email)}>&times;</button>
                                                </li>
                                            ))}
                                        </ul>
                                    </div>
                                </div>
                            )}
                            {step === 3 && (
                                <div className="space-y-4">
                                    {calendarLoading && (
                                        <div className="text-center py-4 text-muted-foreground">
                                            Loading calendar events for conflict detection...
                                        </div>
                                    )}
                                    <TimeSlotCalendar
                                        duration={duration}
                                        timeZone={timeZone}
                                        onTimeSlotsChange={setTimeSlots}
                                        selectedTimeSlots={timeSlots}
                                        calendarEvents={calendarEvents}
                                    />
                                </div>
                            )}
                            {step === 4 && (
                                <div className="space-y-4">
                                    <h2 className="text-lg font-semibold mb-2">Review & Submit</h2>
                                    <div><b>Title:</b> {title}</div>
                                    <div><b>Description:</b> {description}</div>
                                    <div><b>Duration:</b> {duration} min</div>
                                    <div><b>Location:</b> {location}</div>
                                    <div><b>Time Zone:</b> {timeZone}</div>
                                    <div><b>Participants:</b> {participants.map(p => `${p.name} (${p.email})`).join(", ")}</div>
                                    <div><b>Time Slots:</b>
                                        <ul className="ml-4 list-disc">
                                            {timeSlots.map((slot, idx) => (
                                                <li key={idx}>{slot.start.replace("T", " ")} - {slot.end.slice(11, 16)} ({timeZone})</li>
                                            ))}
                                        </ul>
                                    </div>
                                    <div>
                                        <b>Response Deadline:</b>
                                        <input
                                            type="date"
                                            className="ml-2 border rounded px-3 py-1"
                                            value={responseDeadline}
                                            onChange={e => setResponseDeadline(e.target.value)}
                                            required
                                        />
                                    </div>

                                    <div className="flex items-center space-x-2 pt-4">
                                        <Checkbox
                                            id="send-emails"
                                            checked={sendEmails}
                                            onCheckedChange={(checked) => setSendEmails(checked as boolean)}
                                        />
                                        <label
                                            htmlFor="send-emails"
                                            className="text-sm font-medium leading-none peer-disabled:cursor-not-allowed peer-disabled:opacity-70"
                                        >
                                            Send email survey to invitees
                                        </label>
                                    </div>

                                    {!sendEmails && (
                                        <Alert>
                                            <LinkIcon className="h-4 w-4" />
                                            <AlertDescription>
                                                I'll send the meeting link to the participants myself. You'll get individual response links for each participant.
                                            </AlertDescription>
                                        </Alert>
                                    )}
                                </div>
                            )}

                            <div className="flex gap-2 justify-between">
                                {step > 1 && <Button type="button" variant="outline" onClick={prevStep}>Back</Button>}
                                {step < 4 && <Button type="button" onClick={nextStep} disabled={
                                    (step === 1 && !isStep1Valid) ||
                                    (step === 2 && !isStep2Valid) ||
                                    (step === 3 && !isStep3Valid)
                                }>Next</Button>}
                                {step === 4 && <Button type="submit" disabled={loading}>
                                    {loading ? "Creating..." : (sendEmails ? "Create & Send" : "Generate Poll")}
                                </Button>}
                            </div>
                        </form>
                    )}
                </CardContent>
            </Card>
        </div>
    );
} <|MERGE_RESOLUTION|>--- conflicted
+++ resolved
@@ -10,29 +10,23 @@
 import { ArrowLeft, Link as LinkIcon, Mail } from 'lucide-react';
 import { useSession } from 'next-auth/react';
 import React, { useEffect, useState } from 'react';
-<<<<<<< HEAD
+import { useUserPreferences } from '../../contexts/settings-context';
 import { TimeSlotCalendar } from './time-slot-calendar';
-=======
-import { useUserPreferences } from '../../contexts/settings-context';
->>>>>>> 84d9059b
 
 const getTimeZones = () =>
     Intl.supportedValuesOf ? Intl.supportedValuesOf("timeZone") : ["UTC"];
 
 export function MeetingPollNew() {
     const { setMeetingSubView } = useToolStateUtils();
-<<<<<<< HEAD
     const { data: session } = useSession();
-=======
     const { effectiveTimezone } = useUserPreferences();
->>>>>>> 84d9059b
     const [step, setStep] = useState(1);
     // Step 1: Basic Info
     const [title, setTitle] = useState("");
     const [description, setDescription] = useState("");
     const [duration, setDuration] = useState(60);
     const [location, setLocation] = useState("");
-    const [timeZone, setTimeZone] = useState(effectiveTimezone);
+    const [timeZone, setTimeZone] = useState(effectiveTimezone || "UTC");
     // Step 2: Participants
     const [participants, setParticipants] = useState<{ email: string, name: string }[]>([]);
     const [participantEmailInput, setParticipantEmailInput] = useState("");
