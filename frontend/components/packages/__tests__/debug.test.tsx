--- conflicted
+++ resolved
@@ -1,9 +1,5 @@
-<<<<<<< HEAD
-import { act, render, screen, waitFor } from '@testing-library/react';
-=======
 import { shipmentsApi } from '@/api';
 import { render, screen, waitFor } from '@testing-library/react';
->>>>>>> 6af22498
 import { useRouter, useSearchParams } from 'next/navigation';
 
 import PackageDashboard from '../PackageDashboard';
@@ -76,17 +72,9 @@
         const { container } = render(<PackageDashboard />);
 
         // Wait for the API call to be made
-<<<<<<< HEAD
-        await act(async () => {
-            await waitFor(() => {
-                expect(gatewayClient.getPackages).toHaveBeenCalled();
-            }, { timeout: 2000 });
-        });
-=======
         await waitFor(() => {
             expect(shipmentsApi.getPackages).toHaveBeenCalled();
         }, { timeout: 2000 });
->>>>>>> 6af22498
 
         console.log('API call made with:', (shipmentsApi.getPackages as jest.Mock).mock.calls[0]);
 
@@ -143,17 +131,9 @@
         });
 
         // Wait for the API call to be made
-<<<<<<< HEAD
-        await act(async () => {
-            await waitFor(() => {
-                expect(gatewayClient.getPackages).toHaveBeenCalled();
-            }, { timeout: 2000 });
-        });
-=======
         await waitFor(() => {
             expect(shipmentsApi.getPackages).toHaveBeenCalled();
         }, { timeout: 2000 });
->>>>>>> 6af22498
 
         // Wait for the component to update and stabilize
         await act(async () => {
