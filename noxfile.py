--- conflicted
+++ resolved
@@ -42,21 +42,10 @@
 def typecheck(session: nox.Session) -> None:
     """Run type checking."""
     session.install("mypy", "types-requests", "types-pytz")
-<<<<<<< HEAD
-    # Install all services for comprehensive type checking
-    session.install("-e", "services/common")
-    session.install("-e", "services/user")
-    session.install("-e", "services/chat")
-    session.install("-e", "services/office")
-    session.install("-e", "services/email_sync")
-    session.install("-e", "services/shipments")
-    session.install("-e", "services/meetings")
-=======
     
     # Use UV to sync workspace packages
     session.run("uv", "sync", "--all-packages", "--all-extras", "--active", "--group", "dev", external=True)
     
->>>>>>> 7d65414b
     session.run("mypy", "services")
     session.run("npx", "pyright", "services/", external=True)
 
@@ -65,15 +54,10 @@
 def typecheck_strict(session: nox.Session) -> None:
     """Run strict type checking."""
     session.install("mypy", "types-requests", "types-pytz")
-<<<<<<< HEAD
-    session.install("-e", "services/common")
-    session.install("-e", "services/email_sync")
-=======
     
     # Use UV to sync workspace packages
     session.run("uv", "sync", "--all-packages", "--all-extras", "--active", "--group", "dev", external=True)
     
->>>>>>> 7d65414b
     session.run("mypy", "services/common", "--strict")
 
 
@@ -91,19 +75,8 @@
         "respx",
     )
 
-<<<<<<< HEAD
-    # Install services
-    session.install("-e", "services/common")
-    session.install("-e", "services/user")
-    session.install("-e", "services/chat")
-    session.install("-e", "services/office")
-    session.install("-e", "services/email_sync")
-    session.install("-e", "services/shipments")
-    session.install("-e", "services/meetings")
-=======
     # Use UV to sync workspace packages (this ensures they're installed in editable mode)
     session.run("uv", "sync", "--all-packages", "--all-extras", "--active", "--group", "dev", external=True)
->>>>>>> 7d65414b
 
     # Run tests
     session.run("python", "-m", "pytest", "services/", "-v", "-n", "auto")
@@ -120,19 +93,9 @@
         "pytest-asyncio",
         "respx",
     )
-<<<<<<< HEAD
-    session.install("-e", "services/common")
-    session.install("-e", "services/user")
-    session.install("-e", "services/chat")
-    session.install("-e", "services/office")
-    session.install("-e", "services/email_sync")
-    session.install("-e", "services/shipments")
-    session.install("-e", "services/meetings")
-=======
     
     # Use UV to sync workspace packages
     session.run("uv", "sync", "--all-packages", "--all-extras", "--active", "--group", "dev", external=True)
->>>>>>> 7d65414b
 
     session.run(
         "python", "-m", "pytest", "services/user/tests/", "-v", "-k", "not slow"
@@ -159,19 +122,9 @@
         "pytest-asyncio",
         "respx",
     )
-<<<<<<< HEAD
-    session.install("-e", "services/common")
-    session.install("-e", "services/user")
-    session.install("-e", "services/chat")
-    session.install("-e", "services/office")
-    session.install("-e", "services/email_sync")
-    session.install("-e", "services/shipments")
-    session.install("-e", "services/meetings")
-=======
     
     # Use UV to sync workspace packages
     session.run("uv", "sync", "--all-packages", "--all-extras", "--active", "--group", "dev", external=True)
->>>>>>> 7d65414b
 
     session.run(
         "python",
@@ -222,19 +175,9 @@
         "pytest-asyncio",
         "respx",
     )
-<<<<<<< HEAD
-    session.install("-e", "services/common")
-    session.install("-e", "services/user")
-    session.install("-e", "services/chat")
-    session.install("-e", "services/office")
-    session.install("-e", "services/email_sync")
-    session.install("-e", "services/shipments")
-    session.install("-e", "services/meetings")
-=======
     
     # Use UV to sync workspace packages
     session.run("uv", "sync", "--all-packages", "--all-extras", "--active", "--group", "dev", external=True)
->>>>>>> 7d65414b
 
     session.run("python", "-m", "pytest", "services/user/tests/", "-v", "--tb=short")
     session.run("python", "-m", "pytest", "services/chat/tests/", "-v", "--tb=short")
