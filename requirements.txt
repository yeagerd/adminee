--- conflicted
+++ resolved
@@ -9,52 +9,4 @@
 types-requests
 types-pytz
 pytest-xdist
-<<<<<<< HEAD
-pytest-asyncio
-
-## probably unnecessary:
-# aiosqlite
-# alembic
-# asyncpg
-# celery
-# cryptography
-# databases
-# email-validator
-# fakeredis
-# fastapi
-# httpx
-# langchain>=0.1.0,<0.3.0
-# litellm
-# llama-index>=0.12.0,<0.13.0
-# llama-index-embeddings-openai>=0.3.0,<0.4.0
-# llama-index-llms-litellm>=0.3.0,<0.6.0
-# sqlmodel>=0.0.21
-# pinecone
-# psycopg2-binary
-# pydantic-settings
-# pydantic>=2.0,<2.9.0
-# PyJWT
-# pytest
-# pytest-asyncio
-# python-dotenv
-# pytz
-# redis
-# requests
-# sqlalchemy>=2.0.0
-# structlog
-# tox
-# types-pytz
-# types-requests
-# uvicorn[standard]
-# # --- OpenTelemetry Requirements ---
-# opentelemetry-api
-# opentelemetry-sdk
-# opentelemetry-instrumentation
-# opentelemetry-instrumentation-fastapi
-# opentelemetry-instrumentation-httpx
-# opentelemetry-distro
-# opentelemetry-exporter-gcp-trace
-# # --- End OpenTelemetry Requirements ---
-=======
-pytest-asyncio
->>>>>>> 43d1fe72
+pytest-asyncio